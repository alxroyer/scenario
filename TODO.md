--- conflicted
+++ resolved
@@ -17,11 +17,7 @@
 
 ## Roadmap to v0.2.3
 
-<<<<<<< HEAD
-- Issue #71: Avoid using `(...)` for getters, setters, Python special method overrides, ...
-=======
 - Issue #72: Review `typing.TYPE_CHECKINGS` imports
->>>>>>> 62e329ce
 - Issue #70: CTRL+C does not stop a list of tests executed in a single command.
 - Issue #63: Add the ability to give explanation texts.
     - Add a `explain()` method.
@@ -38,15 +34,9 @@
 ## Roadmap to v0.3.0
 
 - Issue #66: Avoid redefining `argparse` API.
-<<<<<<< HEAD
     - Deliver.
 - Issue #58: Add sections for program arguments
     - Deliver.
-=======
-    - Integrate branch 'feature/#66/use-argparse-directly'.
-- Issue #58: Add sections for program arguments
-    - Integrate branch 'feature/#66/use-argparse-directly'.
->>>>>>> 62e329ce
 
 
 ## Roadmap to v1.0.0
