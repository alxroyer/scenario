> Copyright 2020-2023 Alexis Royer <https://github.com/alxroyer/scenario>
>
> Licensed under the Apache License, Version 2.0 (the "License");
> you may not use this file except in compliance with the License.
> You may obtain a copy of the License at
>
>     http://www.apache.org/licenses/LICENSE-2.0
>
> Unless required by applicable law or agreed to in writing, software
> distributed under the License is distributed on an "AS IS" BASIS,
> WITHOUT WARRANTIES OR CONDITIONS OF ANY KIND, either express or implied.
> See the License for the specific language governing permissions and
> limitations under the License.


# TODO

## Roadmap to v0.2.3

- Issue #77: Avoid exporting implementation modules.
- Issue #70: CTRL+C does not stop a list of tests executed in a single command.
- Issue #63: Add the ability to give explanation texts.
    - Add a `explain()` method.
        - Use in knownissues110.
    - Use a type field with `StepSectionDescription`.
- Issue #69: Add stability tracking options
    - `--repeat` or `--loop` option: loops over a test execution, in order to evaluate a failure/succes ratio.
    - `--stop-fail` option: makes a campaign / test loop stop as soon as a test fails.
    - `--stop-success` option: makes a campaign / test loop stop as soon as a test succeeds.


## Roadmap to v0.3.0

- Issue #66: Avoid redefining `argparse` API.
<<<<<<< HEAD
    - Deliver.
- Issue #58: Add sections for program arguments
    - Deliver.
=======
    - Integrate branch 'feature/#66/use-argparse-directly'.
- Issue #58: Add sections for program arguments.
    - Integrate branch 'feature/#66/use-argparse-directly'.
- Issue #74: Rename JSON reports into something else.
>>>>>>> 2937d6d6


## Roadmap to v1.0.0

- Issue #32: Finalize scenario report JSON schema v1.
- Issue #13: Documentation:
    - Find better step objects / subscenario demos.<|MERGE_RESOLUTION|>--- conflicted
+++ resolved
@@ -32,16 +32,10 @@
 ## Roadmap to v0.3.0
 
 - Issue #66: Avoid redefining `argparse` API.
-<<<<<<< HEAD
     - Deliver.
-- Issue #58: Add sections for program arguments
+- Issue #58: Add sections for program arguments.
     - Deliver.
-=======
-    - Integrate branch 'feature/#66/use-argparse-directly'.
-- Issue #58: Add sections for program arguments.
-    - Integrate branch 'feature/#66/use-argparse-directly'.
 - Issue #74: Rename JSON reports into something else.
->>>>>>> 2937d6d6
 
 
 ## Roadmap to v1.0.0
