# -*- coding: utf-8 -*-

# Copyright 2020-2023 Alexis Royer <https://github.com/alxroyer/scenario>
#
# Licensed under the Apache License, Version 2.0 (the "License");
# you may not use this file except in compliance with the License.
# You may obtain a copy of the License at
#
#     http://www.apache.org/licenses/LICENSE-2.0
#
# Unless required by applicable law or agreed to in writing, software
# distributed under the License is distributed on an "AS IS" BASIS,
# WITHOUT WARRANTIES OR CONDITIONS OF ANY KIND, either express or implied.
# See the License for the specific language governing permissions and
# limitations under the License.


<<<<<<< HEAD
from . import paths
from .checktypes import CheckTypes
from .deps import shouldupdate
from .mkdoc import MkDoc
from .subprocess import SubProcess
from .thirdparty import checkthirdpartytoolversion
=======
from .checktypes import CheckTypes as CheckTypes
from .deps import shouldupdate as shouldupdate
from .mkdoc import MkDoc as MkDoc
from . import paths as paths
from .subprocess import SubProcess as SubProcess
from .thirdparty import checkthirdpartytoolversion as checkthirdpartytoolversion
>>>>>>> f0c27edc
<|MERGE_RESOLUTION|>--- conflicted
+++ resolved
@@ -15,18 +15,9 @@
 # limitations under the License.
 
 
-<<<<<<< HEAD
-from . import paths
-from .checktypes import CheckTypes
-from .deps import shouldupdate
-from .mkdoc import MkDoc
-from .subprocess import SubProcess
-from .thirdparty import checkthirdpartytoolversion
-=======
 from .checktypes import CheckTypes as CheckTypes
 from .deps import shouldupdate as shouldupdate
 from .mkdoc import MkDoc as MkDoc
 from . import paths as paths
 from .subprocess import SubProcess as SubProcess
-from .thirdparty import checkthirdpartytoolversion as checkthirdpartytoolversion
->>>>>>> f0c27edc
+from .thirdparty import checkthirdpartytoolversion as checkthirdpartytoolversion