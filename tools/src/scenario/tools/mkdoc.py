# -*- coding: utf-8 -*-

# Copyright 2020-2023 Alexis Royer <https://github.com/alxroyer/scenario>
#
# Licensed under the Apache License, Version 2.0 (the "License");
# you may not use this file except in compliance with the License.
# You may obtain a copy of the License at
#
#     http://www.apache.org/licenses/LICENSE-2.0
#
# Unless required by applicable law or agreed to in writing, software
# distributed under the License is distributed on an "AS IS" BASIS,
# WITHOUT WARRANTIES OR CONDITIONS OF ANY KIND, either express or implied.
# See the License for the specific language governing permissions and
# limitations under the License.

import re
import shutil
import sys
import typing

import scenario

from . import _paths  # `_paths` used for class member instanciation.


class MkDoc:

    PLANTUML_PATH = _paths.TOOLS_LIB_PATH / "plantuml.1.2020.15.jar"  # type: scenario.Path

    class Args(scenario.Args):
        def __init__(self):  # type: (...) -> None
            scenario.Args.__init__(self, class_debugging=False)

            self.setdescription("Documentation builder.")

            self._mkdoc_group = self._arg_parser.add_argument_group("MkDoc")  # Type `argparse._ArgumentGroup` not available, let default typing.

            self._mkdoc_group.add_argument(
                "--logs",
                dest="logs", action="store_true", default=False,
                help=f"Update log files only.",
            )

            self._mkdoc_group.add_argument(
                "--uml",
                dest="uml", action="store_true", default=False,
                help=f"Update UML diagrams only.",
            )

        @property
        def logs(self):  # type: () -> bool
            return bool(self._args.logs)

        @property
        def uml(self):  # type: () -> bool
            return bool(self._args.uml)

        @property
        def all(self):  # type: () -> bool
            if self.logs:
                return False
            if self.uml:
                return False
            return True

    def run(self):  # type: (...) -> None
        from .sphinx import sphinxbuild

        # Command line arguments.
        scenario.Args.setinstance(MkDoc.Args())
        scenario.Args.getinstance().setdescription("Documentation generation.")
        if not scenario.Args.getinstance().parse(sys.argv[1:]):
            sys.exit(int(scenario.Args.getinstance().error_code))

        # Execution.
        scenario.Path.setmainpath(_paths.MAIN_PATH)
        self.checktools()
        if MkDoc.Args.getinstance().all or MkDoc.Args.getinstance().logs:
            self.buildlogs()
        if MkDoc.Args.getinstance().all or MkDoc.Args.getinstance().uml:
            self.builddiagrams()
        if MkDoc.Args.getinstance().all:
            # `sphinxapidoc()` directly called from Sphinx handlers,
            # so that documentation generation from https://readthedocs.org/ generate the 'doc/src/py/' files automatically.
            # sphinxapidoc()
            sphinxbuild()

    def checktools(self):  # type: (...) -> None
        from .sphinx import PY_SPHINX_APIDOC_CMD, PY_SPHINX_BUILD_CMD
        from .tracking import tracktoolversion

        tracktoolversion("python", [sys.executable, "--version"])
        tracktoolversion("sphinx-apidoc", [*PY_SPHINX_APIDOC_CMD, "--version"])
        tracktoolversion("sphinx-build", [*PY_SPHINX_BUILD_CMD, "--version"])
        # tracktoolversion("dot", ["dot", "-V"])  ## PlantUML does not need dot to be installed for regular sequence diagrams.
        tracktoolversion("java", ["java", "-version"])
        tracktoolversion("PlantUML", ["java", "-jar", self.PLANTUML_PATH, "-version"], cwd=_paths.MAIN_PATH)

    def buildlogs(self):  # type: (...) -> None
        """
        Updates the documentation log data files.

        Ensures the sample execution times do not fluctuate in the output documentation from build to build.
        """
        from ._subprocess import SubProcess

        _float_duration_regex = rb'\d+.\d+'  # type: bytes
        _float_duration_subst = b'SSS.mmmmmm'  # type: bytes
        _str_duration_regex = rb'\d{2}:\d{2}:\d{2}\.\d+'  # type: bytes
        _str_duration_subst = b'HH:MM:SS.mmmmmm'  # type: bytes
        _iso_8601_regex = rb'\d{4}-\d{2}-\d{2}T\d{2}:\d{2}:\d{2}.\d{6}\+\d{2}:\d{2}'  # type: bytes
        _iso_8601_subst = b'YYYY-MM-DDTHH:MM:SS.mmmmmm+HH:MM'  # type: bytes

        def _generatelog(
                script,  # type: scenario.Path
                options=None,  # type: typing.List[typing.Union[str, scenario.AnyPathType]]
                positionals=None,  # type: typing.List[scenario.Path]
                suffix="",  # type: str
                summary=False,  # type: bool
                json_report=False,  # type: bool
                xml_report=False,  # type: bool
        ):  # type: (...) -> None
            """
            Create a log file from a script execution.
            """
            options = options or []
            positionals = positionals or []

            _basename_no_ext = script.stem + suffix  # type: str
            if positionals:
                _basename_no_ext = "+".join([_positional.stem for _positional in positionals]) + suffix

            _log_out_path = _paths.DOC_DATA_PATH / (_basename_no_ext + ".log")  # type: scenario.Path
            _json_report_out_path = _paths.DOC_DATA_PATH / (_basename_no_ext + ".json")  # type: scenario.Path
            _tmp_outdir = None  # type: typing.Optional[scenario.Path]
            if positionals:
                if sum([_positional.name.endswith(".py") for _positional in positionals]) == 0:
                    _tmp_outdir = _paths.MAIN_PATH / "out"
            _xml_report_out_path = _paths.DOC_DATA_PATH / (_basename_no_ext + ".xml")  # type: scenario.Path

            scenario.logging.info(f"Updating {_log_out_path}")
            _subprocess = SubProcess(sys.executable, script)  # type: SubProcess
            _subprocess.addargs("--config-value", "scenario.log_color", "0")
            _subprocess.addargs("--config-value", "scenario.log_date_time", "0")
            _subprocess.addargs(*options)
            for _positional in positionals:  # type: scenario.Path
                _subprocess.addargs(_positional)
            if json_report:
                _subprocess.addargs("--json-report", _json_report_out_path)
            if _tmp_outdir:
                scenario.logging.debug("Creating directory '%s'", _tmp_outdir)
                _tmp_outdir.mkdir(parents=True, exist_ok=True)
                _subprocess.addargs("--outdir", _tmp_outdir)
            _subprocess.setcwd(_paths.MAIN_PATH)
            _subprocess.showstdout(False)
            _subprocess.run()

            # Scan each log line.
            _log_lines = []  # type: typing.List[bytes]
            _summary_total_line_index = -1  # type: int
            for _log_line in _subprocess.stdout.splitlines():  # type: bytes
                scenario.logging.debug("Log line: %r", _log_line)

                # Ensure the local 'scenario' path is not displayed in the documentation.
                _log_line = re.sub(rb'^(INFO +)Main path: \'.*\'$', b'\\1Main path: \'/path/to/scenario\'', _log_line)

                # Ensure the execution time does not fluctuate in the output log, for documentation purpose.
                _log_line = re.sub(_str_duration_regex, _str_duration_subst, _log_line)

                # Detect the summary total line.
                if re.search(rb'INFO +TOTAL +Status', _log_line):
                    _summary_total_line_index = len(_log_lines)

                _log_lines.append(_log_line)

            # scenario.logging.info(f"Updating {_log_out_path}")  # Already logged above
            _dumptext(_log_out_path, b'\n'.join(_log_lines))

            # Dump the scenario executions summary when required.
            if summary and (_summary_total_line_index > 0):
                _log_summary_out_path = _paths.DOC_DATA_PATH / (_basename_no_ext + ".summary.log")  # type: scenario.Path
                scenario.logging.info(f"Updating {_log_summary_out_path}")
                _dumptext(_log_summary_out_path, b'\n'.join(_log_lines[_summary_total_line_index - 1:]))

            # Replace execution times in the JSON and XML reports with substitution patterns.
            if json_report:
                scenario.logging.info(f"Updating {_json_report_out_path}")
                _json_data = _json_report_out_path.read_bytes()  # type: bytes
                _json_data = re.sub(rb'"(start|end)": "%s"' % _iso_8601_regex, rb'"\1": "%s"' % _iso_8601_subst, _json_data)
                _json_data = re.sub(rb'"elapsed": %s' % _float_duration_regex, rb'"elapsed": %s' % _float_duration_subst, _json_data)
                _dumptext(_json_report_out_path, _json_data)
            if xml_report:
                scenario.logging.info(f"Updating {_xml_report_out_path}")
                assert _tmp_outdir, "Temporary output directory should have been determined before"
                _xml_data = (_tmp_outdir / "campaign.xml").read_bytes()  # type: bytes
                _xml_data = re.sub(rb'time="%s"' % _float_duration_regex, rb'time="%s"' % _float_duration_subst, _xml_data)
                _xml_data = re.sub(rb'timestamp="%s"' % _iso_8601_regex, rb'timestamp="%s"' % _iso_8601_subst, _xml_data)
                _xml_data = re.sub(rb'Time: %s' % _str_duration_regex, rb'Time: %s' % _str_duration_subst, _xml_data)
                _dumptext(_xml_report_out_path, _xml_data)

            if _tmp_outdir:
                scenario.logging.debug("Removing directory '%s'", _tmp_outdir)
                shutil.rmtree(_tmp_outdir)

        def _dumptext(
                path,  # type: scenario.Path
                text,  # type: bytes
        ):  # type: (...) -> None
            path.parent.mkdir(parents=True, exist_ok=True)
            path.write_bytes(text.replace(b'\r', b''))

        # Help logs.
        _generatelog(
            _paths.BIN_PATH / "run-test.py", options=["--help"],
            suffix=".help",
        )
        _generatelog(
            _paths.BIN_PATH / "run-campaign.py", options=["--help"],
            suffix=".help",
        )
        _generatelog(
            _paths.DEMO_PATH / "run-demo.py", options=["--help"],
            suffix=".help",
        )

        # Scenario executions.
        _generatelog(
            _paths.BIN_PATH / "run-test.py",
            positionals=[_paths.DEMO_PATH / "commutativeaddition.py"],
            json_report=True,
        )
        _generatelog(
            _paths.BIN_PATH / "run-test.py",
            positionals=[_paths.DEMO_PATH / "commutativeadditions.py"],
            json_report=True,
        )
        _generatelog(
            _paths.BIN_PATH / "run-test.py",
            positionals=[_paths.DEMO_PATH / "loggingdemo.py"],
            json_report=True,
        )
        _generatelog(
            _paths.BIN_PATH / "run-test.py",
            positionals=[_paths.DEMO_PATH / "commutativeaddition.py", _paths.DEMO_PATH / "loggingdemo.py"],
            summary=True,
        )
        _generatelog(
            _paths.DEMO_PATH / "run-demo.py", options=[
                "--config-file", _paths.DEMO_PATH / "conf.json",
                "--config-value", "x.y[0].z", "0",
                "--show-configs",
<<<<<<< HEAD
=======
                _paths.DEMO_PATH / "htmllogin.py",
>>>>>>> 6252a97e
            ],
            suffix=".show-configs",
        )
        if (_paths.DEMO_PATH / "htmllogin.log").exists():
            (_paths.DEMO_PATH / "htmllogin.log").unlink()

        # Campaign executions.
        _generatelog(
            _paths.BIN_PATH / "run-campaign.py", positionals=[_paths.DEMO_PATH / "demo.suite"],
            suffix=".campaign", summary=True, xml_report=True,
        )

        # Import dependencies.
        _generatelog(_paths.MAIN_PATH / "tools" / "checkdeps.py")

    def builddiagrams(self):  # type: (...) -> None
        """
        Builds the documentation diagrams.
        """
        from ._subprocess import SubProcess
        from .deps import shouldupdate

        _cfg_path = _paths.TOOLS_CONF_PATH / "umlconf.uml"  # type: scenario.Path
        for _path in (_paths.DOC_SRC_PATH / "uml").iterdir():  # type: scenario.Path
            if _path.is_file() and _path.name.endswith(".uml") and (not _path.samefile(_cfg_path)):
                _png_outpath = _path.parent / _path.name.replace(".uml", ".png")  # type: scenario.Path
                if shouldupdate(_png_outpath, [_path, _cfg_path]):
                    scenario.logging.info(f"Generating {_png_outpath} from {_path}")
                    _subprocess = SubProcess("java", "-jar", self.PLANTUML_PATH)  # type: SubProcess
                    _subprocess.addargs("-config", _cfg_path)
                    _subprocess.addargs(_path)
                    _subprocess.setcwd(_paths.MAIN_PATH)
                    _subprocess.run()
                else:
                    scenario.logging.info(f"No need to update {_png_outpath} from {_path}")<|MERGE_RESOLUTION|>--- conflicted
+++ resolved
@@ -250,10 +250,6 @@
                 "--config-file", _paths.DEMO_PATH / "conf.json",
                 "--config-value", "x.y[0].z", "0",
                 "--show-configs",
-<<<<<<< HEAD
-=======
-                _paths.DEMO_PATH / "htmllogin.py",
->>>>>>> 6252a97e
             ],
             suffix=".show-configs",
         )
