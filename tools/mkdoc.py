#!/usr/bin/env python
# -*- coding: utf-8 -*-

# Copyright 2020-2023 Alexis Royer <https://github.com/alxroyer/scenario>
#
# Licensed under the Apache License, Version 2.0 (the "License");
# you may not use this file except in compliance with the License.
# You may obtain a copy of the License at
#
#     http://www.apache.org/licenses/LICENSE-2.0
#
# Unless required by applicable law or agreed to in writing, software
# distributed under the License is distributed on an "AS IS" BASIS,
# WITHOUT WARRANTIES OR CONDITIONS OF ANY KIND, either express or implied.
# See the License for the specific language governing permissions and
# limitations under the License.

import pathlib
import sys

# Path management.
MAIN_PATH = pathlib.Path(__file__).parents[1]  # type: pathlib.Path
sys.path.append(str(MAIN_PATH / "src"))
sys.path.append(str(MAIN_PATH / "tools" / "src"))

# `scenario` imports.
import scenario.tools  # noqa: E402  ## Module level import not at top of file


<<<<<<< HEAD
class MkDoc:

    PLANTUML_PATH = scenario.tools.paths.TOOLS_LIB_PATH / "plantuml.1.2020.15.jar"  # type: scenario.Path

    def run(self):  # type: (...) -> None

        # Command line arguments.
        scenario.Args.setinstance(scenario.Args(class_debugging=False))
        scenario.Args.getinstance().setdescription("Documentation generation.")
        if not scenario.Args.getinstance().parse(sys.argv[1:]):
            sys.exit(int(scenario.Args.getinstance().error_code))

        scenario.Path.setmainpath(scenario.tools.paths.MAIN_PATH)
        self.checktools()
        self.buildlogs()
        self.builddiagrams()
        self.sphinxapidoc()
        self.sphinxbuild()

    def checktools(self):  # type: (...) -> None
        scenario.tools.checkthirdpartytoolversion("sphinx-apidoc", ["sphinx-apidoc", "--version"])
        scenario.tools.checkthirdpartytoolversion("sphinx-build", ["sphinx-build", "--version"])
        # tools.checkthirdpartytoolversion("dot", ["dot", "-V"])  ## PlantUML does not need dot to be installed for regular sequence diagrams.
        scenario.tools.checkthirdpartytoolversion("java", ["java", "-version"])
        scenario.tools.checkthirdpartytoolversion("PlantUML", ["java", "-jar", self.PLANTUML_PATH, "-version"], cwd=scenario.tools.paths.MAIN_PATH)

    def buildlogs(self):  # type: (...) -> None
        """
        Updates the documentation data files.

        Ensures the sample execution times do not fluctuate in the output documentation from build to build.
        """
        _gen = scenario.tools.LogGenerator(scenario.tools.paths.DOC_DATA_PATH)  # type: scenario.tools.LogGenerator

        # Help logs.
        _gen.execute(
            scenario.tools.paths.BIN_PATH / "run-test.py", options=["--help"],
            suffix=".help",
        )
        _gen.execute(
            scenario.tools.paths.BIN_PATH / "run-campaign.py", options=["--help"],
            suffix=".help",
        )
        _gen.execute(
            scenario.tools.paths.DEMO_PATH / "run-demo.py", options=["--help"],
            suffix=".help",
        )

        # Scenario executions.
        _gen.execute(
            scenario.tools.paths.BIN_PATH / "run-test.py",
            positionals=[scenario.tools.paths.DEMO_PATH / "commutativeaddition.py"],
            json_report=True,
        )
        _gen.execute(
            scenario.tools.paths.BIN_PATH / "run-test.py",
            positionals=[scenario.tools.paths.DEMO_PATH / "commutativeadditions.py"],
            json_report=True,
        )
        _gen.execute(
            scenario.tools.paths.BIN_PATH / "run-test.py",
            positionals=[scenario.tools.paths.DEMO_PATH / "loggingdemo.py"],
            json_report=True,
        )
        _gen.execute(
            scenario.tools.paths.BIN_PATH / "run-test.py",
            positionals=[scenario.tools.paths.DEMO_PATH / "commutativeaddition.py", scenario.tools.paths.DEMO_PATH / "loggingdemo.py"],
            summary=True,
        )
        _gen.execute(
            scenario.tools.paths.DEMO_PATH / "run-demo.py", options=[
                "--config-file", scenario.tools.paths.DEMO_PATH / "conf.json",
                "--config-value", "x.y[0].z", "0",
                "--show-configs",
            ],
            suffix=".show-configs",
        )
        if (scenario.tools.paths.DEMO_PATH / "htmllogin.log").exists():
            (scenario.tools.paths.DEMO_PATH / "htmllogin.log").unlink()

        # Campaign executions.
        _gen.execute(
            scenario.tools.paths.BIN_PATH / "run-campaign.py", positionals=[scenario.tools.paths.DEMO_PATH / "demo.suite"],
            suffix=".campaign", summary=True, xml_report=True,
        )

        # Import dependencies.
        _gen.execute(scenario.tools.paths.MAIN_PATH / "tools" / "checkdeps.py")

    def builddiagrams(self):  # type: (...) -> None
        _cfg_path = scenario.tools.paths.DOC_SRC_PATH / "uml" / "umlconf.uml"  # type: scenario.Path
        for _path in (scenario.tools.paths.DOC_SRC_PATH / "uml").iterdir():  # type: scenario.Path
            if _path.is_file() and _path.name.endswith(".uml") and (not _path.samefile(_cfg_path)):
                _png_outpath = _path.parent / _path.name.replace(".uml", ".png")  # type: scenario.Path
                if scenario.tools.shouldupdate(_png_outpath, [_path, _cfg_path]):
                    scenario.logging.info(f"Generating {_png_outpath} from {_path}")
                    _subprocess = scenario.tools.SubProcess("java", "-jar", self.PLANTUML_PATH)  # type: scenario.tools.SubProcess
                    _subprocess.addargs("-config", _cfg_path)
                    _subprocess.addargs(_path)
                    _subprocess.setcwd(scenario.tools.paths.MAIN_PATH)
                    _subprocess.run()
                else:
                    scenario.logging.info(f"No need to update {_png_outpath} from {_path}")

    def sphinxapidoc(self):  # type: (...) -> None
        """
        Sphinx-apidoc execution: build .rst source files from the python sources.

        Useful options:
          -o DESTDIR, --output-dir DESTDIR = directory to place all output
          -f, --force = overwrite existing files
                        => apparently, does not ensure an update of the output file timestamps,
                           thus the `touch` line prior to `sphinx-build` still needs to be done.
          -e, --separate = put documentation for each module on its own page
          --tocfile TOCFILE = filename of table of contents (default: modules)
          -T, --no-toc = don't create a table of contents file
          --implicit-namespaces = interpret module paths according to PEP-0420 implicit namespaces specification
          -M, --module-first = put module documentation before submodule documentation
          -H HEADER, --doc-project HEADER = project name (default: root module name)
          -t TEMPLATEDIR, --templatedir TEMPLATEDIR = template directory for template files
          -q = no output on stdout, just warnings on stderr
          --ext-autodoc = enable autodoc extension
                          Not sure about what this option actually does...
        """
        # First remove the previous .rst files, in case a source module has been renamed.
        if (scenario.tools.paths.DOC_SRC_PATH / "py").is_dir():
            for _py_src_file in (scenario.tools.paths.DOC_SRC_PATH / "py").iterdir():  # type: scenario.Path
                if _py_src_file.name.endswith(".rst"):
                    scenario.logging.info(f"Removing file {_py_src_file}")
                    _py_src_file.unlink()

        scenario.logging.info("Executing sphinx-apidoc...")
        _subprocess = scenario.tools.SubProcess("sphinx-apidoc")  # type: scenario.tools.SubProcess
        _subprocess.addargs("--output-dir", scenario.tools.paths.DOC_SRC_PATH / "py")
        _subprocess.addargs("--force", "--module-first", "--separate")
        _subprocess.addargs(scenario.tools.paths.SRC_PATH / "scenario")
        _subprocess.setcwd(scenario.tools.paths.MAIN_PATH)
        _subprocess.run()

    def sphinxbuild(self):  # type: (...) -> None
        """
        Sphinx-build execution: build the sphinx documentation.

        Useful options:
          -b buildername = The most important option: it selects a builder.
          -a = write all files (default: only write new and changed files)
          -n = nit-picky mode, warn about all missing references
               => Generates tons of false errors, due to typings that sphinx does not handle correctly. Do not use.
          -W = turn warnings into errors
          --color = do emit colored output (default: auto-detect)
          -q = no output on stdout, just warnings on stderr
          -v = increase verbosity (can be repeated)
          -T = show full traceback on exception
        """
        scenario.logging.info("Executing sphinx-build...")

        scenario.logging.debug("Ensuring every .rst file timestamp has been updated")
        for _dir in (scenario.tools.paths.DOC_SRC_PATH, scenario.tools.paths.DOC_SRC_PATH / "py"):  # type: scenario.Path
            for _path in _dir.iterdir():  # type: scenario.Path
                if _path.is_file() and _path.name.endswith(".rst"):
                    scenario.logging.debug("%r.touch()", _path)
                    _path.touch()

        # Prepare the $(sphinx-build) process.
        _subprocess = scenario.tools.SubProcess("sphinx-build")  # type: scenario.tools.SubProcess
        # Debug & display:
        if scenario.Args.getinstance().debug_main:
            _subprocess.addargs("-vv")
        _subprocess.addargs("--color")
        # Builder:
        _subprocess.addargs("-b", "html")
        # Write all files:
        _subprocess.addargs("-a")
        # Configuration file:
        _subprocess.addargs("-c", scenario.tools.paths.TOOLS_CONF_PATH / "sphinx")
        # Source directory:
        _subprocess.addargs(scenario.tools.paths.DOC_SRC_PATH)
        # Output directory:
        _subprocess.addargs(scenario.tools.paths.DOC_OUT_PATH)

        # $(sphinx-build) execution.
        def _onstderrline(line):  # type: (bytes) -> None
            _level = logging.ERROR  # type: int
            if b'TODO entry found:' in line:
                # Just warn on todos.
                _level = logging.WARNING
            elif b'WARNING: duplicate object description' in line:
                # Just debug dublicate object warnings.
                _level = logging.DEBUG
            scenario.logging.log(_level, line.decode("utf-8"))
        _subprocess.onstderrline(_onstderrline)
        _subprocess.setcwd(scenario.tools.paths.MAIN_PATH)
        _subprocess.run()


=======
>>>>>>> 8e9ba600
if __name__ == "__main__":
    scenario.tools.MkDoc().run()<|MERGE_RESOLUTION|>--- conflicted
+++ resolved
@@ -27,203 +27,5 @@
 import scenario.tools  # noqa: E402  ## Module level import not at top of file
 
 
-<<<<<<< HEAD
-class MkDoc:
-
-    PLANTUML_PATH = scenario.tools.paths.TOOLS_LIB_PATH / "plantuml.1.2020.15.jar"  # type: scenario.Path
-
-    def run(self):  # type: (...) -> None
-
-        # Command line arguments.
-        scenario.Args.setinstance(scenario.Args(class_debugging=False))
-        scenario.Args.getinstance().setdescription("Documentation generation.")
-        if not scenario.Args.getinstance().parse(sys.argv[1:]):
-            sys.exit(int(scenario.Args.getinstance().error_code))
-
-        scenario.Path.setmainpath(scenario.tools.paths.MAIN_PATH)
-        self.checktools()
-        self.buildlogs()
-        self.builddiagrams()
-        self.sphinxapidoc()
-        self.sphinxbuild()
-
-    def checktools(self):  # type: (...) -> None
-        scenario.tools.checkthirdpartytoolversion("sphinx-apidoc", ["sphinx-apidoc", "--version"])
-        scenario.tools.checkthirdpartytoolversion("sphinx-build", ["sphinx-build", "--version"])
-        # tools.checkthirdpartytoolversion("dot", ["dot", "-V"])  ## PlantUML does not need dot to be installed for regular sequence diagrams.
-        scenario.tools.checkthirdpartytoolversion("java", ["java", "-version"])
-        scenario.tools.checkthirdpartytoolversion("PlantUML", ["java", "-jar", self.PLANTUML_PATH, "-version"], cwd=scenario.tools.paths.MAIN_PATH)
-
-    def buildlogs(self):  # type: (...) -> None
-        """
-        Updates the documentation data files.
-
-        Ensures the sample execution times do not fluctuate in the output documentation from build to build.
-        """
-        _gen = scenario.tools.LogGenerator(scenario.tools.paths.DOC_DATA_PATH)  # type: scenario.tools.LogGenerator
-
-        # Help logs.
-        _gen.execute(
-            scenario.tools.paths.BIN_PATH / "run-test.py", options=["--help"],
-            suffix=".help",
-        )
-        _gen.execute(
-            scenario.tools.paths.BIN_PATH / "run-campaign.py", options=["--help"],
-            suffix=".help",
-        )
-        _gen.execute(
-            scenario.tools.paths.DEMO_PATH / "run-demo.py", options=["--help"],
-            suffix=".help",
-        )
-
-        # Scenario executions.
-        _gen.execute(
-            scenario.tools.paths.BIN_PATH / "run-test.py",
-            positionals=[scenario.tools.paths.DEMO_PATH / "commutativeaddition.py"],
-            json_report=True,
-        )
-        _gen.execute(
-            scenario.tools.paths.BIN_PATH / "run-test.py",
-            positionals=[scenario.tools.paths.DEMO_PATH / "commutativeadditions.py"],
-            json_report=True,
-        )
-        _gen.execute(
-            scenario.tools.paths.BIN_PATH / "run-test.py",
-            positionals=[scenario.tools.paths.DEMO_PATH / "loggingdemo.py"],
-            json_report=True,
-        )
-        _gen.execute(
-            scenario.tools.paths.BIN_PATH / "run-test.py",
-            positionals=[scenario.tools.paths.DEMO_PATH / "commutativeaddition.py", scenario.tools.paths.DEMO_PATH / "loggingdemo.py"],
-            summary=True,
-        )
-        _gen.execute(
-            scenario.tools.paths.DEMO_PATH / "run-demo.py", options=[
-                "--config-file", scenario.tools.paths.DEMO_PATH / "conf.json",
-                "--config-value", "x.y[0].z", "0",
-                "--show-configs",
-            ],
-            suffix=".show-configs",
-        )
-        if (scenario.tools.paths.DEMO_PATH / "htmllogin.log").exists():
-            (scenario.tools.paths.DEMO_PATH / "htmllogin.log").unlink()
-
-        # Campaign executions.
-        _gen.execute(
-            scenario.tools.paths.BIN_PATH / "run-campaign.py", positionals=[scenario.tools.paths.DEMO_PATH / "demo.suite"],
-            suffix=".campaign", summary=True, xml_report=True,
-        )
-
-        # Import dependencies.
-        _gen.execute(scenario.tools.paths.MAIN_PATH / "tools" / "checkdeps.py")
-
-    def builddiagrams(self):  # type: (...) -> None
-        _cfg_path = scenario.tools.paths.DOC_SRC_PATH / "uml" / "umlconf.uml"  # type: scenario.Path
-        for _path in (scenario.tools.paths.DOC_SRC_PATH / "uml").iterdir():  # type: scenario.Path
-            if _path.is_file() and _path.name.endswith(".uml") and (not _path.samefile(_cfg_path)):
-                _png_outpath = _path.parent / _path.name.replace(".uml", ".png")  # type: scenario.Path
-                if scenario.tools.shouldupdate(_png_outpath, [_path, _cfg_path]):
-                    scenario.logging.info(f"Generating {_png_outpath} from {_path}")
-                    _subprocess = scenario.tools.SubProcess("java", "-jar", self.PLANTUML_PATH)  # type: scenario.tools.SubProcess
-                    _subprocess.addargs("-config", _cfg_path)
-                    _subprocess.addargs(_path)
-                    _subprocess.setcwd(scenario.tools.paths.MAIN_PATH)
-                    _subprocess.run()
-                else:
-                    scenario.logging.info(f"No need to update {_png_outpath} from {_path}")
-
-    def sphinxapidoc(self):  # type: (...) -> None
-        """
-        Sphinx-apidoc execution: build .rst source files from the python sources.
-
-        Useful options:
-          -o DESTDIR, --output-dir DESTDIR = directory to place all output
-          -f, --force = overwrite existing files
-                        => apparently, does not ensure an update of the output file timestamps,
-                           thus the `touch` line prior to `sphinx-build` still needs to be done.
-          -e, --separate = put documentation for each module on its own page
-          --tocfile TOCFILE = filename of table of contents (default: modules)
-          -T, --no-toc = don't create a table of contents file
-          --implicit-namespaces = interpret module paths according to PEP-0420 implicit namespaces specification
-          -M, --module-first = put module documentation before submodule documentation
-          -H HEADER, --doc-project HEADER = project name (default: root module name)
-          -t TEMPLATEDIR, --templatedir TEMPLATEDIR = template directory for template files
-          -q = no output on stdout, just warnings on stderr
-          --ext-autodoc = enable autodoc extension
-                          Not sure about what this option actually does...
-        """
-        # First remove the previous .rst files, in case a source module has been renamed.
-        if (scenario.tools.paths.DOC_SRC_PATH / "py").is_dir():
-            for _py_src_file in (scenario.tools.paths.DOC_SRC_PATH / "py").iterdir():  # type: scenario.Path
-                if _py_src_file.name.endswith(".rst"):
-                    scenario.logging.info(f"Removing file {_py_src_file}")
-                    _py_src_file.unlink()
-
-        scenario.logging.info("Executing sphinx-apidoc...")
-        _subprocess = scenario.tools.SubProcess("sphinx-apidoc")  # type: scenario.tools.SubProcess
-        _subprocess.addargs("--output-dir", scenario.tools.paths.DOC_SRC_PATH / "py")
-        _subprocess.addargs("--force", "--module-first", "--separate")
-        _subprocess.addargs(scenario.tools.paths.SRC_PATH / "scenario")
-        _subprocess.setcwd(scenario.tools.paths.MAIN_PATH)
-        _subprocess.run()
-
-    def sphinxbuild(self):  # type: (...) -> None
-        """
-        Sphinx-build execution: build the sphinx documentation.
-
-        Useful options:
-          -b buildername = The most important option: it selects a builder.
-          -a = write all files (default: only write new and changed files)
-          -n = nit-picky mode, warn about all missing references
-               => Generates tons of false errors, due to typings that sphinx does not handle correctly. Do not use.
-          -W = turn warnings into errors
-          --color = do emit colored output (default: auto-detect)
-          -q = no output on stdout, just warnings on stderr
-          -v = increase verbosity (can be repeated)
-          -T = show full traceback on exception
-        """
-        scenario.logging.info("Executing sphinx-build...")
-
-        scenario.logging.debug("Ensuring every .rst file timestamp has been updated")
-        for _dir in (scenario.tools.paths.DOC_SRC_PATH, scenario.tools.paths.DOC_SRC_PATH / "py"):  # type: scenario.Path
-            for _path in _dir.iterdir():  # type: scenario.Path
-                if _path.is_file() and _path.name.endswith(".rst"):
-                    scenario.logging.debug("%r.touch()", _path)
-                    _path.touch()
-
-        # Prepare the $(sphinx-build) process.
-        _subprocess = scenario.tools.SubProcess("sphinx-build")  # type: scenario.tools.SubProcess
-        # Debug & display:
-        if scenario.Args.getinstance().debug_main:
-            _subprocess.addargs("-vv")
-        _subprocess.addargs("--color")
-        # Builder:
-        _subprocess.addargs("-b", "html")
-        # Write all files:
-        _subprocess.addargs("-a")
-        # Configuration file:
-        _subprocess.addargs("-c", scenario.tools.paths.TOOLS_CONF_PATH / "sphinx")
-        # Source directory:
-        _subprocess.addargs(scenario.tools.paths.DOC_SRC_PATH)
-        # Output directory:
-        _subprocess.addargs(scenario.tools.paths.DOC_OUT_PATH)
-
-        # $(sphinx-build) execution.
-        def _onstderrline(line):  # type: (bytes) -> None
-            _level = logging.ERROR  # type: int
-            if b'TODO entry found:' in line:
-                # Just warn on todos.
-                _level = logging.WARNING
-            elif b'WARNING: duplicate object description' in line:
-                # Just debug dublicate object warnings.
-                _level = logging.DEBUG
-            scenario.logging.log(_level, line.decode("utf-8"))
-        _subprocess.onstderrline(_onstderrline)
-        _subprocess.setcwd(scenario.tools.paths.MAIN_PATH)
-        _subprocess.run()
-
-
-=======
->>>>>>> 8e9ba600
 if __name__ == "__main__":
     scenario.tools.MkDoc().run()