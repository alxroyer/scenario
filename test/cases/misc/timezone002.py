--- conflicted
+++ resolved
@@ -17,17 +17,11 @@
 import scenario
 import scenario.test
 
-<<<<<<< HEAD
-=======
-# Steps:
-from steps.pythonpackages import PythonPackageBegin
-
->>>>>>> f0c27edc
 
 class Timezone002(scenario.test.TestCase):
 
     def __init__(self):  # type: (...) -> None
-        from steps.pippackages import EnsurePipPackage
+        from steps.pythonpackages import PythonPackageBegin
 
         scenario.test.TestCase.__init__(
             self,
