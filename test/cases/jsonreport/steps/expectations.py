# -*- coding: utf-8 -*-

# Copyright 2020-2023 Alexis Royer <https://github.com/alxroyer/scenario>
#
# Licensed under the Apache License, Version 2.0 (the "License");
# you may not use this file except in compliance with the License.
# You may obtain a copy of the License at
#
#     http://www.apache.org/licenses/LICENSE-2.0
#
# Unless required by applicable law or agreed to in writing, software
# distributed under the License is distributed on an "AS IS" BASIS,
# WITHOUT WARRANTIES OR CONDITIONS OF ANY KIND, either express or implied.
# See the License for the specific language governing permissions and
# limitations under the License.

import enum
import json
import typing

import scenario
if typing.TYPE_CHECKING:
    from scenario.typing import JsonDictType
import scenario.test
import scenario.text

# Related steps:
from scenarioexecution.steps.execution import ExecScenario
from .reportfile import JsonReportFileVerificationStep


class _JsonItems:
    """
    Class that implements a list of JSON dictionaries,
    but compares them on basis of their ids.
    """

    def __init__(self):  # type: (...) -> None
        self._items = []  # type: typing.List[JSONDict]

    def __contains__(
            self,
            item,  # type: JSONDict
    ):  # type: (...) -> bool
        for _item in self._items:  # type: JSONDict
            if id(item) == id(_item):
                return True
        return False

    def __getitem__(
            self,
            item,  # type: typing.Any
    ):  # type: (...) -> JSONDict
        return self._items[item]  # type: ignore  ## Returning Any from function declared to return "Dict[str, Any]"

    def __iter__(self):  # type: (...) -> typing.Iterator[JSONDict]
        return iter(self._items)

    def __len__(self):  # type: () -> int
        return len(self._items)

    def append(
            self,
            item,  # type: JSONDict
    ):  # type: (...) -> None
        self._items.append(item)

    def clear(self):  # type: (...) -> None
        self._items.clear()


<<<<<<< HEAD
    class ScenarioTestedItems:
        def __init__(self):  # type: (...) -> None
            self.step_executions = []  # type: typing.List[JsonDictType]
            self.action_result_executions = []  # type: typing.List[JsonDictType]
=======
class _ScenarioTestedItems:

    def __init__(self):  # type: (...) -> None
        self.step_executions = _JsonItems()  # type: _JsonItems
        self.action_result_executions = _JsonItems()  # type: _JsonItems


class CheckJsonReportExpectations(JsonReportFileVerificationStep):
>>>>>>> 6373bda8

    def __init__(
            self,
            exec_step,  # type: ExecScenario
            scenario_expectations,  # type: scenario.test.ScenarioExpectations
    ):  # type: (...) -> None
        JsonReportFileVerificationStep.__init__(self, exec_step)

        self.scenario_expectations = scenario_expectations  # type: scenario.test.ScenarioExpectations
        #: JSON data read from the report file.
        self.json = {}  # type: JsonDictType
        #: For each scenario / subscenario executed, memorizes which steps, actions and expected results have already been processed.
        self._scenario_tested_items = []  # type: typing.List[_ScenarioTestedItems]

    def step(self):  # type: (...) -> None
        self.STEP("Scenario report expectations")

        scenario.logging.resetindentation()
        # Read the JSON report file.
        if self.ACTION("Read the JSON report file."):
            self.json = json.loads(self.report_path.read_bytes())
            self.debug("%s", scenario.debug.jsondump(self.json, indent=2),
                       extra=self.longtext(max_lines=10))

        self.checkjsonreport(self.json, self.scenario_expectations)

    def checkjsonreport(
            self,
            json_scenario,  # type: JsonDictType
            scenario_expectations,  # type: scenario.test.ScenarioExpectations
    ):  # type: (...) -> None
        """
        Set in a separate public method from :meth:`step()` so that it can be called by campaign test cases as well.
        """
        scenario.logging.resetindentation()
        self._scenario_tested_items = [_ScenarioTestedItems()]
        self._checkscenario(
            json_scenario=json_scenario,
            scenario_expectations=scenario_expectations,
        )

    def _checkscenario(
            self,
            json_scenario,  # type: JsonDictType
            scenario_expectations,  # type: scenario.test.ScenarioExpectations
    ):  # type: (...) -> None
        # Do not debug the ``json_scenario`` content for the top scenario.
        # It has usually been debugged previously.
        if self.doexecute() and (len(self._scenario_tested_items) > 1):
            self.debug("_checkscenario(): json_scenario = %s", scenario.debug.jsondump(json_scenario, indent=2),
                       extra=self.longtext(max_lines=20))

        if scenario_expectations.name:
            if self.RESULT(f"The test name is '{scenario_expectations.name}'."):
                self.assertjson(
                    json_scenario, "name", value=scenario_expectations.name,
                    evidence="Test name",
                )

        if scenario_expectations.status is not None:
            if self.RESULT(f"The test status is {scenario_expectations.status}."):
                self.assertjson(
                    json_scenario, "status", value=str(scenario_expectations.status),
                    evidence="Test status",
                )
        self._checkscenarioerrors(json_scenario, "errors", scenario_expectations.errors)
        self._checkscenarioerrors(json_scenario, "warnings", scenario_expectations.warnings)

        for _stat_expectations in (
            scenario_expectations.step_stats,
            scenario_expectations.action_stats,
            scenario_expectations.result_stats,
        ):  # type: scenario.test.StatExpectations
            if _stat_expectations.total is not None:
                if _stat_expectations.executed is not None:
                    _stat_types_txt = scenario.text.Countable(_stat_expectations.item_type, _stat_expectations.executed)  # type: scenario.text.Countable
                    if self.RESULT(f"Statistics report {len(_stat_types_txt)} executed {_stat_types_txt} out of {_stat_expectations.total}."):
                        self.assertjson(
                            json_scenario, f"stats.{_stat_expectations.item_type}.executed", type=int, value=_stat_expectations.executed,
                            evidence="Executed",
                        )
                        self.assertjson(
                            json_scenario, f"stats.{_stat_expectations.item_type}.total", type=int, value=_stat_expectations.total,
                            evidence="Total",
                        )
                else:
                    _stat_type_definitions_txt = scenario.text.Countable(f"{_stat_expectations.item_type} definition", _stat_expectations.total) \
                        # type: scenario.text.Countable
                    if self.RESULT(f"Statistics report {len(_stat_type_definitions_txt)} {_stat_type_definitions_txt}."):
                        self.assertjson(
                            json_scenario, f"stats.{_stat_expectations.item_type}.total", type=int, value=_stat_expectations.total,
                            evidence="Total",
                        )

        if scenario_expectations.attributes is not None:
            _attributes_txt = scenario.text.Countable("attribute", scenario_expectations.attributes)  # type: scenario.text.Countable
            if self.RESULT(f"The JSON report gives {len(_attributes_txt)} scenario {_attributes_txt}{_attributes_txt.ifany(':', '.')}"):
                self.assertjson(
                    json_scenario, "attributes", type=dict, len=len(scenario_expectations.attributes),
                    evidence="Number of scenario attributes",
                )
            for _attribute_name in scenario_expectations.attributes:
                if self.RESULT(f"- {_attribute_name}: {scenario_expectations.attributes[_attribute_name]!r}"):
                    self.assertjson(
                        json_scenario, f"attributes.{_attribute_name}", value=scenario_expectations.attributes[_attribute_name],
                        evidence=f"Attribute '{_attribute_name}'",
                    )

        if scenario_expectations.step_expectations is not None:
            _steps_txt = scenario.text.Countable("step", scenario_expectations.step_expectations)  # type: scenario.text.Countable
            _executions_txt = scenario.text.Countable("execution", scenario_expectations.step_expectations)  # type: scenario.text.Countable

            if self.getexecstep(ExecScenario).doc_only:
                if self.RESULT(f"{len(_steps_txt)} {_steps_txt} {_steps_txt.are} defined{_steps_txt.ifany(':', '.')}"):
                    self.assertjson(
                        json_scenario, "steps", type=list, len=len(scenario_expectations.step_expectations),
                        evidence="Number of steps",
                    )
            else:
                if self.RESULT(f"{len(_executions_txt)} step {_executions_txt} {_executions_txt.are} described in the report{_executions_txt.ifany(':', '.')}"):
                    _all_step_executions = []  # type: typing.List[JsonDictType]
                    for _json_step_definition in self.assertjson(json_scenario, "steps", type=list):  # type: JsonDictType
                        _all_step_executions.extend(self.assertjson(_json_step_definition, "executions", type=list))
                    self.assertlen(
                        _all_step_executions, len(scenario_expectations.step_expectations),
                        evidence="Number of step executions",
                    )
            for _step_definition_index in range(len(scenario_expectations.step_expectations)):
                self.RESULT(f"- Step #{_step_definition_index + 1}:")
                _step_expectations = scenario_expectations.step_expectations[_step_definition_index]  # type: scenario.test.StepExpectations
                _json_searched_step_definition = {}  # type: JsonDictType
                if self.doexecute():
                    for _json_step_definition in self.assertjson(json_scenario, "steps", type=list):  # type already defined above
                        if _step_expectations.name:
                            if not self.assertjson(_json_step_definition, "location", type=str).endswith(_step_expectations.name):
                                continue
                        if _step_expectations.description:
                            if self.assertjson(_json_step_definition, "description", type=str) != _step_expectations.description:
                                continue
                        _json_searched_step_definition = _json_step_definition
                        break
                    if not _json_searched_step_definition:
                        self.error("No such %s in %s", _step_expectations, scenario.debug.jsondump(json_scenario, indent=2),
                                   extra=self.longtext(max_lines=10))
                        self.fail(f"Could not check {_step_expectations} definition")
                scenario.logging.pushindentation()
                self._checkstepdefinition(
                    json_step_definition=_json_searched_step_definition,
                    step_expectations=scenario_expectations.step_expectations[_step_definition_index],
                )
                scenario.logging.popindentation()
            if not self.getexecstep(ExecScenario).doc_only:
                if self.RESULT(f"{len(_executions_txt)} step {_executions_txt} {_executions_txt.have} been processed."):
                    self.assertlen(
                        self._scenario_tested_items[-1].step_executions, len(scenario_expectations.step_expectations),
                        evidence="Step executions processed",
                    )

    def _checkscenarioerrors(
            self,
            json_scenario,  # type: JsonDictType
            jsonpath,  # type: str
            error_expectation_list,  # type: typing.Optional[typing.List[scenario.test.ErrorExpectations]]
    ):  # type: (...) -> None
        assert jsonpath.endswith("s")
        _errors_txt = scenario.text.Countable(jsonpath[:-1], error_expectation_list or 0)  # type: scenario.text.Countable

        if error_expectation_list is not None:
            if self.RESULT(f"{len(_errors_txt)} {_errors_txt} {_errors_txt.are} set{_errors_txt.ifany(':', '.')}"):
                self.assertjson(
                    json_scenario, jsonpath, type=list, len=len(error_expectation_list),
                    evidence=f"Number of {_errors_txt.plural}",
                )
            for _error_index in range(len(error_expectation_list)):  # type: int
                _error_expectations = error_expectation_list[_error_index]  # type: scenario.test.ErrorExpectations
                self.RESULT(f"- {_errors_txt.singular.capitalize()} #{_error_index + 1}:")
                _jsonpath_error = f"{jsonpath}[{_error_index}]"  # type: str
                scenario.logging.pushindentation()

                # Type.
                # Note: `_error_expectations.cls` cannot be checked from JSON data.
                # Only the 'type' field can be checked for known issues.
                if _error_expectations.cls is scenario.KnownIssue:
                    # Just check the error type is set as expected in the error expectations.
                    # The error type is checked right after.
                    assert _error_expectations.error_type == "known-issue"
                if _error_expectations.error_type is not None:
                    if self.RESULT(f"Error type is {_error_expectations.error_type!r}."):
                        self.assertjson(
                            json_scenario, f"{_jsonpath_error}.type", value=_error_expectations.error_type,
                            evidence="Error type",
                        )

                # Level.
                if _error_expectations.level is scenario.test.NOT_SET:
                    if self.RESULT("Issue level is not set."):
                        self.assertjson(
                            json_scenario, f"{_jsonpath_error}.level", count=0,
                            evidence="Issue level",
                        )
                elif isinstance(_error_expectations.level, (int, enum.IntEnum)):
                    if self.RESULT(f"Issue level is {scenario.IssueLevel.getdesc(_error_expectations.level)}"):
                        self.assertjson(
                            json_scenario, f"{_jsonpath_error}.level", value=_error_expectations.level,
                            evidence="Issue level",
                        )

                # Id.
                if _error_expectations.id is scenario.test.NOT_SET:
                    if self.RESULT("Issue id is not set."):
                        self.assertjson(
                            json_scenario, f"{_jsonpath_error}.id", count=0,
                            evidence="Issue id",
                        )
                elif isinstance(_error_expectations.id, str):
                    if self.RESULT(f"Issue id is {_error_expectations.id!r}."):
                        self.assertjson(
                            json_scenario, f"{_jsonpath_error}.id", value=_error_expectations.id,
                            evidence="Issue id",
                        )

                # URL.
                if _error_expectations.url is scenario.test.NOT_SET:
                    if self.RESULT("URL is not set."):
                        self.assertjson(
                            json_scenario, f"{_jsonpath_error}.url", count=0,
                            evidence="URL",
                        )
                elif isinstance(_error_expectations.url, str):
                    if self.RESULT(f"URL is {_error_expectations.url!r}."):
                        self.assertjson(
                            json_scenario, f"{_jsonpath_error}.url", value=_error_expectations.url,
                            evidence="URL",
                        )

                # Message.
                if self.RESULT(f"{_errors_txt.singular.capitalize()} message is {_error_expectations.message!r}."):
                    self.assertjson(
                        json_scenario, f"{_jsonpath_error}.message", value=_error_expectations.message,
                        evidence=f"{_errors_txt.singular.capitalize()} message",
                    )

                # Location.
                if _error_expectations.location is not None:
                    if self.RESULT(f"{_errors_txt.singular.capitalize()} location is {_error_expectations.location!r}."):
                        self.assertjson(
                            json_scenario, f"{_jsonpath_error}.location", value=_error_expectations.location,
                            evidence=f"{_errors_txt.singular.capitalize()} location",
                        )

                scenario.logging.popindentation()

    def _checkstepdefinition(
            self,
            json_step_definition,  # type: JsonDictType
            step_expectations,  # type: scenario.test.StepExpectations
    ):  # type: (...) -> None
        if self.doexecute():
            self.debug("_checkstepdefinition(): json_step_definition = %s", scenario.debug.jsondump(json_step_definition, indent=2),
                       extra=self.longtext(max_lines=20))

        if step_expectations.name:
            if self.RESULT(f"The step location corresponds to '{step_expectations.name}'."):
                self.assertendswith(
                    self.assertjson(json_step_definition, "location", type=str), step_expectations.name,
                    evidence="Step location",
                )

        if step_expectations.description:
            if self.RESULT(f"The step description is {step_expectations.description!r}."):
                self.assertjson(
                    json_step_definition, "description", type=str, value=step_expectations.description,
                    evidence="Step description",
                )

        if not self.getexecstep(ExecScenario).doc_only:
            _json_searched_step_execution = {}  # type: JsonDictType
            if self.doexecute():
                for _json_step_execution in self.assertjson(json_step_definition, "executions", type=list):  # type: JsonDictType
                    if _json_step_execution not in self._scenario_tested_items[-1].step_executions:
                        _json_searched_step_execution = _json_step_execution
                        break
                if not _json_searched_step_execution:
                    self.error("No step execution left in %s", scenario.debug.jsondump(json_step_definition, indent=2),
                               extra=self.longtext(max_lines=10))
                    self.fail(f"Could not check {step_expectations} execution")
            self._checkstepexecution(
                json_step_execution=_json_searched_step_execution,
                step_expectations=step_expectations,
            )

        if step_expectations.action_result_expectations is not None:
            _actions_results_txt = scenario.text.Countable("action/result", step_expectations.action_result_expectations)  # type: scenario.text.Countable
            _executions_txt = scenario.text.Countable("execution", step_expectations.action_result_expectations)  # type: scenario.text.Countable

            if self.getexecstep(ExecScenario).doc_only:
                if self.RESULT(f"{len(_actions_results_txt)} {_actions_results_txt} {_actions_results_txt.are} defined{_actions_results_txt.ifany(':', '.')}"):
                    self.assertjson(
                        json_step_definition, "actions-results", type=list, len=len(step_expectations.action_result_expectations),
                        evidence="Number of actions/results",
                    )
            else:
                if self.RESULT(f"{len(_executions_txt)} action/result {_executions_txt} "
                               f"{_executions_txt.are} described in the report{_executions_txt.ifany(':', '.')}"):
                    _all_action_result_executions = []  # type: typing.List[JsonDictType]
                    for _json_action_result_definition in self.assertjson(json_step_definition, "actions-results", type=list):  # type: JsonDictType
                        _all_action_result_executions.extend(self.assertjson(_json_action_result_definition, "executions", type=list))
                    self.assertlen(
                        _all_action_result_executions, len(step_expectations.action_result_expectations),
                        evidence="Number of step executions",
                    )

            for _action_result_definition_index in range(len(step_expectations.action_result_expectations)):
                self.RESULT(f"- {step_expectations.action_result_expectations[_action_result_definition_index].type} #{_action_result_definition_index + 1}:")
                scenario.logging.pushindentation()
                self._checkactionresultdefinition(
                    json_action_result_definition=self.testdatafromjson(
                        json_step_definition, f"actions-results[{_action_result_definition_index}]", type=dict,
                    ),
                    action_result_expectations=step_expectations.action_result_expectations[_action_result_definition_index],
                )
                scenario.logging.popindentation()
            if not self.getexecstep(ExecScenario).doc_only:
                if self.RESULT(f"{len(_executions_txt)} action/result {_executions_txt} {_executions_txt.have} been processed."):
                    self.assertlen(
                        self._scenario_tested_items[-1].action_result_executions, len(step_expectations.action_result_expectations),
                        evidence="Action/result executions processed",
                    )

        # Clear the action/result executions memory at the end of the step analysis.
        self._scenario_tested_items[-1].action_result_executions.clear()

    def _checkstepexecution(
            self,
            json_step_execution,  # type: JsonDictType
            step_expectations,  # type: scenario.test.StepExpectations
    ):  # type: (...) -> None
        if self.doexecute():
            self.debug("_checkstepexecution(): json_step_execution = %s", scenario.debug.jsondump(json_step_execution, indent=2),
                       extra=self.longtext(max_lines=20))
        self._scenario_tested_items[-1].step_executions.append(json_step_execution)

        if step_expectations.number is not None:
            if self.RESULT(f"The {step_expectations} execution number is {step_expectations.number}."):
                self.assertjson(
                    json_step_execution, "number", type=int, value=step_expectations.number,
                    evidence="Step execution number",
                )

        if len(self._scenario_tested_items[-1].step_executions) > 1:
            if self.RESULT(f"The {step_expectations} execution takes place after the previous one."):
                _previous_step_execution = self._scenario_tested_items[-1].step_executions[-2]  # type: JsonDictType
                _previous_end = self.assertjson(
                    _previous_step_execution, "time.end", type=str,
                    evidence="Previous step end",
                )  # type: str
                _start = self.assertjson(
                    json_step_execution, "time.start", type=str,
                    evidence="Current step start",
                )  # type: str
                self.assertlessequal(
                    _previous_end, _start,
                    evidence="Previous.end <= Current.start",
                )

    def _checkactionresultdefinition(
            self,
            json_action_result_definition,  # type: JsonDictType
            action_result_expectations,  # type: scenario.test.ActionResultExpectations
    ):  # type: (...) -> None
        if self.doexecute():
            self.debug("_checkactionresultdefinition(): json_action_result_definition = %s", scenario.debug.jsondump(json_action_result_definition, indent=2),
                       extra=self.longtext(max_lines=20))

        _type_desc = "action" if action_result_expectations.type == scenario.ActionResult.Type.ACTION else "expected result"  # type: str

        if self.RESULT(f"The action/result type is {action_result_expectations.type}."):
            self.assertjson(
                json_action_result_definition, "type", type=str, value=str(action_result_expectations.type),
                evidence="Action/result type",
            )

        if self.RESULT(f"The {_type_desc} description is {action_result_expectations.description!r}."):
            self.assertjson(
                json_action_result_definition, "description", type=str, value=action_result_expectations.description,
                evidence=f"{_type_desc.capitalize()} description",
            )

        if not self.getexecstep(ExecScenario).doc_only:
            _json_searched_action_result_execution = {}  # type: JsonDictType
            if self.doexecute():
                for _json_action_resut_execution in self.assertjson(json_action_result_definition, "executions", type=list):  # type: JsonDictType
                    if _json_action_resut_execution not in self._scenario_tested_items[-1].action_result_executions:
                        _json_searched_action_result_execution = _json_action_resut_execution
                        break
                if not _json_searched_action_result_execution:
                    self.error("No %s execution in %s", _type_desc, scenario.debug.jsondump(json_action_result_definition, indent=2),
                               extra=self.longtext(max_lines=10))
                    self.fail(f"Could not check {_type_desc} execution")
            self._checkactionresultexecution(
                json_action_result_execution=_json_searched_action_result_execution,
                action_result_expectations=action_result_expectations,
            )
        else:
            if action_result_expectations.subscenario_expectations is not None:
                self.assertisempty(action_result_expectations.subscenario_expectations, "Unexpected list of subscenarios for a --doc-only execution")
                if self.RESULT("No subscenario has been executed."):
                    self.assertisempty(
                        self.assertjson(
                            json_action_result_definition, "executions", type=list,
                            evidence="Subscenario executions",
                        ),
                        evidence=False,
                    )

    def _checkactionresultexecution(
            self,
            json_action_result_execution,  # type: JsonDictType
            action_result_expectations,  # type: scenario.test.ActionResultExpectations
    ):  # type: (...) -> None
        if self.doexecute():
            self.debug("_checkactionresultexecution(): json_action_result_execution = %s", scenario.debug.jsondump(json_action_result_execution, indent=2),
                       extra=self.longtext(max_lines=20))
        self._scenario_tested_items[-1].action_result_executions.append(json_action_result_execution)

        _type_desc = "action" if action_result_expectations.type == scenario.ActionResult.Type.ACTION else "expected result"  # type: str
        _type_math_desc = str(action_result_expectations.type).capitalize()  # type: str

        if self.RESULT(f"The {_type_desc} execution times are bound in the current step execution time."):
            assert self._scenario_tested_items[-1].step_executions
            _step_execution = self._scenario_tested_items[-1].step_executions[-1]  # type: JsonDictType
            _step_execution_start = self.assertjson(
                _step_execution, "time.start", type=str,
                evidence="Step start",
            )  # type: str
            _step_execution_end = self.assertjson(
                _step_execution, "time.end", type=str,
                evidence="Step end",
            )  # type: str
            _action_result_execution_start = self.assertjson(
                json_action_result_execution, "time.start", type=str,
                evidence=f"{_type_math_desc} start",
            )  # type: str
            _action_result_execution_end = self.assertjson(
                json_action_result_execution, "time.end", type=str,
                evidence=f"{_type_math_desc} end",
            )  # type: str
            self.assertlessequal(
                _step_execution_start, _action_result_execution_start,
                evidence=f"Step.start <= {_type_math_desc}.start",
            )
            self.assertlessequal(
                _action_result_execution_start, _action_result_execution_end,
                evidence=f"{_type_math_desc}.start <= {_type_math_desc}.end",
            )
            self.assertlessequal(
                _action_result_execution_end, _step_execution_end,
                evidence=f"{_type_math_desc}.end <= Step.end",
            )

        if action_result_expectations.subscenario_expectations is not None:
            _subscenarios_txt = scenario.text.Countable("subscenario", action_result_expectations.subscenario_expectations)  # type: scenario.text.Countable
            if self.RESULT(f"{len(_subscenarios_txt)} {_subscenarios_txt} {_subscenarios_txt.have} been executed{_subscenarios_txt.ifany(':', '.')}"):
                self.assertjson(
                    json_action_result_execution, "subscenarios", type=list, len=len(action_result_expectations.subscenario_expectations),
                    evidence="Number of subscenarios",
                )
            for _subscenario_expectation_index in range(len(action_result_expectations.subscenario_expectations)):  # type: int
                self.RESULT(f"- Subscenario #{_subscenario_expectation_index + 1}:")
                scenario.logging.pushindentation()
                self._scenario_tested_items.append(_ScenarioTestedItems())
                self._checkscenario(
                    json_scenario=self.testdatafromjson(json_action_result_execution, f"subscenarios[{_subscenario_expectation_index}]", type=dict),
                    scenario_expectations=action_result_expectations.subscenario_expectations[_subscenario_expectation_index],
                )
                self._scenario_tested_items.pop()
                scenario.logging.popindentation()<|MERGE_RESOLUTION|>--- conflicted
+++ resolved
@@ -36,13 +36,13 @@
     """
 
     def __init__(self):  # type: (...) -> None
-        self._items = []  # type: typing.List[JSONDict]
+        self._items = []  # type: typing.List[JsonDictType]
 
     def __contains__(
             self,
-            item,  # type: JSONDict
+            item,  # type: JsonDictType
     ):  # type: (...) -> bool
-        for _item in self._items:  # type: JSONDict
+        for _item in self._items:  # type: JsonDictType
             if id(item) == id(_item):
                 return True
         return False
@@ -50,10 +50,10 @@
     def __getitem__(
             self,
             item,  # type: typing.Any
-    ):  # type: (...) -> JSONDict
+    ):  # type: (...) -> JsonDictType
         return self._items[item]  # type: ignore  ## Returning Any from function declared to return "Dict[str, Any]"
 
-    def __iter__(self):  # type: (...) -> typing.Iterator[JSONDict]
+    def __iter__(self):  # type: (...) -> typing.Iterator[JsonDictType]
         return iter(self._items)
 
     def __len__(self):  # type: () -> int
@@ -61,7 +61,7 @@
 
     def append(
             self,
-            item,  # type: JSONDict
+            item,  # type: JsonDictType
     ):  # type: (...) -> None
         self._items.append(item)
 
@@ -69,12 +69,6 @@
         self._items.clear()
 
 
-<<<<<<< HEAD
-    class ScenarioTestedItems:
-        def __init__(self):  # type: (...) -> None
-            self.step_executions = []  # type: typing.List[JsonDictType]
-            self.action_result_executions = []  # type: typing.List[JsonDictType]
-=======
 class _ScenarioTestedItems:
 
     def __init__(self):  # type: (...) -> None
@@ -83,7 +77,6 @@
 
 
 class CheckJsonReportExpectations(JsonReportFileVerificationStep):
->>>>>>> 6373bda8
 
     def __init__(
             self,
