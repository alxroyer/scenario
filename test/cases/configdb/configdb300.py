--- conflicted
+++ resolved
@@ -17,21 +17,13 @@
 import scenario
 import scenario.test
 
-<<<<<<< HEAD
-=======
-# Steps:
-from steps.pythonpackages import PythonPackageBegin
-from steps.common import ExecScenario
-from .steps.subprocesslog import CheckConfigValueScenarioLog
-
->>>>>>> f0c27edc
 
 class ConfigDb300(scenario.test.TestCase):
 
     def __init__(self):  # type: (...) -> None
         from configdb.steps.subprocesslog import CheckConfigValueScenarioLog
         from steps.common import ExecScenario
-        from steps.pippackages import EnsurePipPackage
+        from steps.pythonpackages import PythonPackageBegin
 
         scenario.test.TestCase.__init__(
             self,
