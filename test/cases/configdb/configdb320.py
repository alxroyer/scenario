--- conflicted
+++ resolved
@@ -17,20 +17,12 @@
 import scenario
 import scenario.test
 
-<<<<<<< HEAD
-=======
-# Steps:
-from steps.pythonpackages import PythonPackageBegin
-from steps.common import ExecScenario
-
->>>>>>> f0c27edc
 
 class ConfigDb320(scenario.test.TestCase):
 
     def __init__(self):  # type: (...) -> None
         from steps.common import ExecScenario
-        from steps.internet import EnsureInternetConnection
-        from steps.pippackages import EnsurePipPackage
+        from steps.pythonpackages import PythonPackageBegin
 
         scenario.test.TestCase.__init__(
             self,
