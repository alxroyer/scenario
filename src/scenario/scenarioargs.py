--- conflicted
+++ resolved
@@ -20,22 +20,12 @@
 
 import typing
 
-<<<<<<< HEAD
-# `Args` used for inheritance.
-from .args import Args
-# `Path` used in method signatures.
-from .path import Path
-# `SubProcess` used in method signatures.
-from .subprocess import SubProcess
+from .args import Args  # `Args` used for inheritance.
+
 if typing.TYPE_CHECKING:
-    # `AnyIssueLevelType` used in method signatures.
     from .issuelevels import AnyIssueLevelType
-=======
-from .args import Args  # `Args` used for inheritance.
-
-if typing.TYPE_CHECKING:
+    from .path import Path as _PathType
     from .subprocess import SubProcess as _SubProcessType
->>>>>>> 2937d6d6
 
 
 class CommonExecArgs:
@@ -234,7 +224,7 @@
             return False
 
         # Scenario paths.
-        for _scenario_path in self.scenario_paths:  # type: Path
+        for _scenario_path in self.scenario_paths:  # type: _PathType
             if not _scenario_path.is_file():
                 MAIN_LOGGER.error(f"No such file '{_scenario_path}'")
                 return False
@@ -248,11 +238,13 @@
         return True
 
     @property
-    def json_report(self):  # type: () -> typing.Optional[Path]
+    def json_report(self):  # type: () -> typing.Optional[_PathType]
         """
         JSON report output file path.
         No JSON report when ``None``.
         """
+        from .path import Path
+
         if self._args.json_report:
             return Path(self._args.json_report)
         return None
@@ -266,8 +258,10 @@
         return list(self._args.extra_info)
 
     @property
-    def scenario_paths(self):  # type: () -> typing.Sequence[Path]
+    def scenario_paths(self):  # type: () -> typing.Sequence[_PathType]
         """
         Path of the scenario Python script(s) to execute.
         """
+        from .path import Path
+
         return [Path(_scenario_path) for _scenario_path in self._args.scenario_paths]