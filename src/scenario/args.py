# -*- coding: utf-8 -*-

# Copyright 2020-2023 Alexis Royer <https://github.com/alxroyer/scenario>
#
# Licensed under the Apache License, Version 2.0 (the "License");
# you may not use this file except in compliance with the License.
# You may obtain a copy of the License at
#
#     http://www.apache.org/licenses/LICENSE-2.0
#
# Unless required by applicable law or agreed to in writing, software
# distributed under the License is distributed on an "AS IS" BASIS,
# WITHOUT WARRANTIES OR CONDITIONS OF ANY KIND, either express or implied.
# See the License for the specific language governing permissions and
# limitations under the License.

"""
Base module for program arguments management.

:meth:`Args.getinstance()` gives the only one instance of program arguments.

May actually be a :class:`.scenarioargs.ScenarioArgs` or a :class:`.campaignargs.CampaignArgs` instance,
or whatever subclass of :class:`Args`,
depending on the instance installed with :meth:`Args.setinstance()`.
"""

import argparse
import typing

# `CommonConfigArgs` used for inheritance.
from .configargs import CommonConfigArgs
# `Logger` used for inheritance.
from .logger import Logger
# `CommonLoggingArgs` used for inheritance.
from .loggingargs import CommonLoggingArgs


class Args(Logger, CommonConfigArgs, CommonLoggingArgs):
    """
    Common program arguments management.

    Handles:

    - ``--help`` option,
    - Configuration file options,
    - Logging options.
    """

    #: Main instance of :class:`Args`.
    _instance = None  # type: typing.Optional[Args]

    @staticmethod
    def setinstance(
            instance,  # type: Args
            warn_reset=True,  # type: bool
    ):  # type: (...) -> None
        """
        Sets the main instance of :class:`Args`.

        :param instance: :class:`Args` instance.
        :param warn_reset: Set to ``False`` in order to avoid the warning to be logged.

        When consecutive calls occur, the latest overwrites the previous,
        and a warning is displayed unless ``warn_reset`` is set to ``False``.
        """
        from .loggermain import MAIN_LOGGER

        if Args._instance and (instance is not Args._instance) and warn_reset:
            MAIN_LOGGER.warning(f"Multiple instances of argument parser: {instance!r} takes place of {Args._instance!r}")
        Args._instance = instance

    @classmethod
    def getinstance(
            cls,  # type: typing.Type[VarArgsType]
    ):  # type: (...) -> VarArgsType
        """
        Singleton.

        :return: Main :class:`Args` instance.

        .. warning:: The main :class:`Args` instance is not created automatically by this method,
                     and should be set with :meth:`setinstance()` prior to any :meth:`getinstance()` call.
        """
        from .reflex import qualname

        assert Args._instance is not None, f"No {qualname(cls)} instance available"
        assert isinstance(Args._instance, cls), f"Wrong type {qualname(type(Args._instance))}, {qualname(cls)} expected"
        return Args._instance

    @classmethod
    def isset(
            cls,  # type: typing.Type[VarArgsType]
    ):  # type: (...) -> bool
        """
        Checks whether the single instance of :class:`Args` is set and of the ``cls`` type.

        :param cls: Expected type.
        :return: ``True`` if the single :class:`Args` instance is of the given type, ``False`` otherwise.
        """
        return isinstance(Args._instance, cls)

    def __init__(
            self,
            class_debugging,  # type: bool
    ):  # type: (...) -> None
        """
        Defines common program arguments.

        :param class_debugging: See :class:`.loggingargs.CommonLoggingArgs`.
        """
        from .debugclasses import DebugClass
        from .errcodes import ErrorCode

        Logger.__init__(self, log_class=DebugClass.ARGS)

        # Initialize parsing members.
        # ===========================

<<<<<<< HEAD
        #: :mod:`argparse` parser object.
        #:
        #: Protected member, intentionnally available to subclasses.
        self._arg_parser = argparse.ArgumentParser(add_help=False)  # type: argparse.ArgumentParser

        # Fix default `argparse` strings.
        def _fixgrouptitle(
                argparse_member_name,  # type: str
        ):  # type: (...) -> None
            """
            Capitalize group titles.

            :param argparse_member_name: Name of the ``self._arg_parser`` member defining the group to fix the title for.
            """
            if hasattr(self._arg_parser, argparse_member_name):
                _group = getattr(self._arg_parser, argparse_member_name)  # type: typing.Any  ## Type `argparse._ArgumentGroup` not available.
                if hasattr(_group, "title") and isinstance(_group.title, str):
                    _group.title = _group.title.capitalize()
        _fixgrouptitle(argparse_member_name="_positionals")
        _fixgrouptitle(argparse_member_name="_optionals")

        #: ``argparse`` parsed arguments opaque result.
        #:
        #: Protected member, intentionnally available to subclasses.
        self._args = None  # type: typing.Any
=======
        #: ``argparse`` parser object.
        self.__arg_parser = argparse.ArgumentParser(add_help=False)  # type: argparse.ArgumentParser

        #: Arguments information.
        self.__arg_infos = {}  # type: typing.Dict[str, ArgInfo]

        #: Parsed flag.
        #: Tells whether arguments have been successfully parsed yet or not.
        self.parsed = False
>>>>>>> 8e9ba600

        #: Argument parsing error code.
        #:
        #: Public member, intentionnally available to all.
        self.error_code = ErrorCode.ARGUMENTS_ERROR  # type: ErrorCode

        # Define program arguments.
        # =========================

        #: Help argument group.
        #:
        #: Protected member, intentionnally available to subclasses.
        self._help_group = self._arg_parser.add_argument_group("Help")

        self._help_group.add_argument(
            "-h", "--help",
            action="help",
            help="Show this help message and exit.",
        )

        # Memo: Logging before configuration arguments.
        CommonLoggingArgs.__init__(self, class_debugging=class_debugging)
        CommonConfigArgs.__init__(self)

    def setprog(
            self,
            name,  # type: str
    ):  # type: (...) -> None
        """
        Overwrites program name.

        :param name: Program name to be displayed with usage info.
        """
        self._arg_parser.prog = name

    def setdescription(
            self,
            description,  # type: str
    ):  # type: (...) -> None
        """
        Overwrites program description.

        :param description: Program description to be displayed with usage info.
        """
        self._arg_parser.description = description

    def parse(
            self,
            args,  # type: typing.Sequence[str]
    ):  # type: (...) -> bool
        """
        Parses program arguments.

        :param args: Argument list, without the program name.
        :return: ``True`` for success, ``False`` otherwise.
        """
        from .configdb import CONFIG_DB
        from .errcodes import ErrorCode
        from .loggermain import MAIN_LOGGER
        from .path import Path

        # Parse command line arguments.
        self._args = self._arg_parser.parse_args(args)

        try:
            # Load configurations:
            # - 1) load the single configuration values so that they are taken into account immediately,
            for _key in self.config_values:  # type: str
                CONFIG_DB.set(_key, data=self.config_values[_key], origin="<args>")
            # - 2) load configuration files,
            for _config_path in self.config_paths:  # type: Path
                try:
                    CONFIG_DB.loadfile(_config_path)
                except EnvironmentError as _env_err:
                    self.error_code = ErrorCode.ENVIRONMENT_ERROR
                    raise _env_err
            # - 3) reload the single configuration values, so that they prevail on configuration files.
            for _key in self.config_values:  # Type already declared above.
                CONFIG_DB.set(_key, data=self.config_values[_key], origin="<args>")
        except Exception as _err:
            MAIN_LOGGER.error(str(_err))
            self._args = None  # Invalidate argument parsing.
            return False

        # Configure unclassed debugging.
        MAIN_LOGGER.enabledebug(self.debug_main)

        # Post-check arguments.
        if not self._checkargs():
            self._arg_parser.print_usage()
            self._args = None  # Invalidate argument parsing.
            return False

        self.error_code = ErrorCode.SUCCESS
        return True

<<<<<<< HEAD
    @property
    def parsed(self):  # type: (...) -> bool
=======
    def _checkargs(
            self,
            args,  # type: typing.Any
    ):  # type: (...) -> bool
        """
        Handler for special verifications on program arguments.

        :param args: The untyped object returned by :meth:`argparse.ArgumentParser.parse_args()`.
        :return: ``True`` for success, ``False`` otherwise.

        Shall be overridden in subclasses.
        """
        return True


class ArgInfo:
    """
    Class that describes a single program argument (single value, list or dictionary).

    Whether the program argument is a single value, or a list of value, depends on the ``argparse`` definition made
    through :meth:`ArgInfo.define()`.
    """

    def __init__(
            self,
            arg_parser,  # type: argparse.ArgumentParser
            member_desc,  # type: str
            member_name,  # type: str
            member_type,  # type: typing.Union[type, typing.Tuple[typing.Type[str], type], typing.Callable[[str], typing.Any]]
    ):  # type: (...) -> None
>>>>>>> 8e9ba600
        """
        Parsed flag.
        Tells whether arguments have been successfully parsed yet or not.
        """
<<<<<<< HEAD
        return self._args is not None
=======
        Defines the ``argparse`` command line argument.

        :param args: List of positional arguments.
        :param kwargs: Dictionary of named arguments.

        Refer to the regular ``argparse`` documentation, except for the :attr:`dest` parameter which should not be set.
        The :attr:`Args.ArgInfo.member_name` member will be used for the purpose.
>>>>>>> 8e9ba600

    def _checkargs(self):  # type: (...) -> bool
        """
        Handler for special verifications on program arguments.

<<<<<<< HEAD
        :return: ``True`` for success, ``False`` otherwise.

        Shall be overridden in subclasses.
=======
    def process(
            self,
            args_instance,  # type: Args
            parsed_args,  # type: typing.Any
    ):  # type: (...) -> bool
        """
        Process the argument value once parsed by ``argparse`` and feed the :class:`Args` instance.

        :param args_instance: :class:`Args` instance to feed.
        :param parsed_args: Opaque parsed object returned by the ``argparse`` library.
        :return: ``True`` when the operation succeeded, ``False`` otherwise.
>>>>>>> 8e9ba600
        """
        return True


if typing.TYPE_CHECKING:
    VarArgsType = typing.TypeVar("VarArgsType", bound=Args)<|MERGE_RESOLUTION|>--- conflicted
+++ resolved
@@ -116,10 +116,9 @@
         # Initialize parsing members.
         # ===========================
 
-<<<<<<< HEAD
-        #: :mod:`argparse` parser object.
-        #:
-        #: Protected member, intentionnally available to subclasses.
+        #: ``argparse`` parser object.
+        #:
+        #: Protected member, intentionally available to subclasses.
         self._arg_parser = argparse.ArgumentParser(add_help=False)  # type: argparse.ArgumentParser
 
         # Fix default `argparse` strings.
@@ -140,23 +139,12 @@
 
         #: ``argparse`` parsed arguments opaque result.
         #:
-        #: Protected member, intentionnally available to subclasses.
+        #: Protected member, intentionally available to subclasses.
         self._args = None  # type: typing.Any
-=======
-        #: ``argparse`` parser object.
-        self.__arg_parser = argparse.ArgumentParser(add_help=False)  # type: argparse.ArgumentParser
-
-        #: Arguments information.
-        self.__arg_infos = {}  # type: typing.Dict[str, ArgInfo]
-
-        #: Parsed flag.
-        #: Tells whether arguments have been successfully parsed yet or not.
-        self.parsed = False
->>>>>>> 8e9ba600
 
         #: Argument parsing error code.
         #:
-        #: Public member, intentionnally available to all.
+        #: Public member, intentionally available to all.
         self.error_code = ErrorCode.ARGUMENTS_ERROR  # type: ErrorCode
 
         # Define program arguments.
@@ -164,7 +152,7 @@
 
         #: Help argument group.
         #:
-        #: Protected member, intentionnally available to subclasses.
+        #: Protected member, intentionally available to subclasses.
         self._help_group = self._arg_parser.add_argument_group("Help")
 
         self._help_group.add_argument(
@@ -249,78 +237,21 @@
         self.error_code = ErrorCode.SUCCESS
         return True
 
-<<<<<<< HEAD
     @property
     def parsed(self):  # type: (...) -> bool
-=======
-    def _checkargs(
-            self,
-            args,  # type: typing.Any
-    ):  # type: (...) -> bool
-        """
-        Handler for special verifications on program arguments.
-
-        :param args: The untyped object returned by :meth:`argparse.ArgumentParser.parse_args()`.
-        :return: ``True`` for success, ``False`` otherwise.
-
-        Shall be overridden in subclasses.
-        """
-        return True
-
-
-class ArgInfo:
-    """
-    Class that describes a single program argument (single value, list or dictionary).
-
-    Whether the program argument is a single value, or a list of value, depends on the ``argparse`` definition made
-    through :meth:`ArgInfo.define()`.
-    """
-
-    def __init__(
-            self,
-            arg_parser,  # type: argparse.ArgumentParser
-            member_desc,  # type: str
-            member_name,  # type: str
-            member_type,  # type: typing.Union[type, typing.Tuple[typing.Type[str], type], typing.Callable[[str], typing.Any]]
-    ):  # type: (...) -> None
->>>>>>> 8e9ba600
         """
         Parsed flag.
         Tells whether arguments have been successfully parsed yet or not.
         """
-<<<<<<< HEAD
         return self._args is not None
-=======
-        Defines the ``argparse`` command line argument.
-
-        :param args: List of positional arguments.
-        :param kwargs: Dictionary of named arguments.
-
-        Refer to the regular ``argparse`` documentation, except for the :attr:`dest` parameter which should not be set.
-        The :attr:`Args.ArgInfo.member_name` member will be used for the purpose.
->>>>>>> 8e9ba600
 
     def _checkargs(self):  # type: (...) -> bool
         """
         Handler for special verifications on program arguments.
 
-<<<<<<< HEAD
         :return: ``True`` for success, ``False`` otherwise.
 
         Shall be overridden in subclasses.
-=======
-    def process(
-            self,
-            args_instance,  # type: Args
-            parsed_args,  # type: typing.Any
-    ):  # type: (...) -> bool
-        """
-        Process the argument value once parsed by ``argparse`` and feed the :class:`Args` instance.
-
-        :param args_instance: :class:`Args` instance to feed.
-        :param parsed_args: Opaque parsed object returned by the ``argparse`` library.
-        :return: ``True`` when the operation succeeded, ``False`` otherwise.
->>>>>>> 8e9ba600
         """
         return True
 
