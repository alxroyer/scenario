--- conflicted
+++ resolved
@@ -171,31 +171,4 @@
             _evidence_message.push(regular, *args)
 
             # Save it.
-<<<<<<< HEAD
-            SCENARIO_STACK.current_scenario_definition.evidence(str(_evidence_message))
-
-
-def getstepexecution(
-        step_execution_specification,  # type: StepExecutionSpecificationType
-):  # type: (...) -> _StepExecutionType
-    """
-    Retrieves the (last) :class:`._stepexecution.StepExecution` instance corresponding to the given specification.
-
-    :param step_execution_specification: Step execution specification (see :obj:`StepExecutionSpecificationType`).
-    :return: Step execution corresponding to the given specification.
-    :raise Exception: When the step execution could not be found.
-    """
-    from ._scenariostack import SCENARIO_STACK
-    from ._stepdefinition import StepDefinition
-    from ._stepexecution import StepExecution
-
-    if isinstance(step_execution_specification, StepExecution):
-        return step_execution_specification
-
-    assert SCENARIO_STACK.current_scenario_definition, "No current scenario"
-    _step_definition = SCENARIO_STACK.current_scenario_definition.expectstep(step_execution_specification)  # type: StepDefinition
-    assert _step_definition.executions, f"No execution for {_step_definition}"
-    return _step_definition.executions[-1]
-=======
-            SCENARIO_STACK.current_scenario_definition.evidence(str(_evidence_message))
->>>>>>> c5bd1409
+            SCENARIO_STACK.current_scenario_definition.evidence(str(_evidence_message))