# -*- coding: utf-8 -*-

# Copyright 2020-2023 Alexis Royer <https://github.com/alxroyer/scenario>
#
# Licensed under the Apache License, Version 2.0 (the "License");
# you may not use this file except in compliance with the License.
# You may obtain a copy of the License at
#
#     http://www.apache.org/licenses/LICENSE-2.0
#
# Unless required by applicable law or agreed to in writing, software
# distributed under the License is distributed on an "AS IS" BASIS,
# WITHOUT WARRANTIES OR CONDITIONS OF ANY KIND, either express or implied.
# See the License for the specific language governing permissions and
# limitations under the License.

"""
Base module for program arguments management.

:meth:`Args.getinstance()` gives the only one instance of program arguments.

May actually be a :class:`._scenarioargs.ScenarioArgs` or a :class:`._campaignargs.CampaignArgs` instance,
or whatever subclass of :class:`Args`,
depending on the instance installed with :meth:`Args.setinstance()`.
"""

import argparse
import typing

if True:
    from ._configargs import CommonConfigArgs as _CommonConfigArgsImpl  # `CommonConfigArgs` used for inheritance.
    from ._logger import Logger as _LoggerImpl  # `Logger` used for inheritance.
    from ._loggingargs import CommonLoggingArgs as _CommonLoggingArgsImpl  # `CommonLoggingArgs` used for inheritance.


class Args(_LoggerImpl, _CommonConfigArgsImpl, _CommonLoggingArgsImpl):
    """
    Common program arguments management.

    Handles:

    - ``--help`` option,
    - Configuration file options (see :class:`._configargs.CommonConfigArgs`),
    - Logging options (see :class:`._loggingargs.CommonLoggingArgs`).
    """

    #: Main instance of :class:`Args`.
    _instance = None  # type: typing.Optional[Args]

    @staticmethod
    def setinstance(
            instance,  # type: Args
            warn_reset=True,  # type: bool
    ):  # type: (...) -> None
        """
        Sets the main instance of :class:`Args`.

        :param instance: :class:`Args` instance.
        :param warn_reset: Set to ``False`` in order to avoid the warning to be logged.

        When consecutive calls occur, the latest overwrites the previous,
        and a warning is displayed unless ``warn_reset`` is set to ``False``.
        """
        from ._loggermain import MAIN_LOGGER

        if Args._instance and (instance is not Args._instance) and warn_reset:
            MAIN_LOGGER.warning(f"Multiple instances of argument parser: {instance!r} takes place of {Args._instance!r}")
        Args._instance = instance

    @classmethod
    def getinstance(
            cls,  # type: typing.Type[VarArgsType]
    ):  # type: (...) -> VarArgsType
        """
        Singleton.

        :return: Main :class:`Args` instance.

        .. warning:: The main :class:`Args` instance is not created automatically by this method,
                     and should be set with :meth:`setinstance()` prior to any :meth:`getinstance()` call.
        """
        from ._reflection import qualname

        assert Args._instance is not None, f"No {qualname(cls)} instance available"
        assert isinstance(Args._instance, cls), f"Wrong type {qualname(type(Args._instance))}, {qualname(cls)} expected"
        return Args._instance

    @classmethod
    def isset(
            cls,  # type: typing.Type[VarArgsType]
    ):  # type: (...) -> bool
        """
        Checks whether the single instance of :class:`Args` is set and of the ``cls`` type.

        :param cls: Expected type.
        :return: ``True`` if the single :class:`Args` instance is of the given type, ``False`` otherwise.
        """
        return isinstance(Args._instance, cls)

    def __init__(
            self,
            class_debugging,  # type: bool
    ):  # type: (...) -> None
        """
        Defines common program arguments.

        :param class_debugging: See :class:`._loggingargs.CommonLoggingArgs`.
        """
        from ._debugclasses import DebugClass
        from ._errcodes import ErrorCode

        _LoggerImpl.__init__(self, log_class=DebugClass.ARGS)

        # Initialize parsing members.
        # ===========================

        #: ``argparse`` parser object.
        #:
        #: Protected member, intentionally available to subclasses.
        self._arg_parser = argparse.ArgumentParser(add_help=False)  # type: argparse.ArgumentParser

        # Fix default `argparse` strings.
        def _fixgrouptitle(
                argparse_member_name,  # type: str
        ):  # type: (...) -> None
            """
            Capitalize group titles.

            :param argparse_member_name: Name of the ``self._arg_parser`` member defining the group to fix the title for.
            """
            if hasattr(self._arg_parser, argparse_member_name):
                _group = getattr(self._arg_parser, argparse_member_name)  # type: typing.Any  ## Type `argparse._ArgumentGroup` not available.
                if hasattr(_group, "title") and isinstance(_group.title, str):
                    _group.title = _group.title.capitalize()
        _fixgrouptitle(argparse_member_name="_positionals")
        _fixgrouptitle(argparse_member_name="_optionals")

        #: ``argparse`` parsed arguments opaque result.
        #:
        #: Protected member, intentionally available to subclasses.
        self._args = None  # type: typing.Any

        #: Argument parsing error code.
        #:
        #: Public member, intentionally available to all.
        self.error_code = ErrorCode.ARGUMENTS_ERROR  # type: ErrorCode

        # Define program arguments.
        # =========================

        #: Help argument group.
        #:
        #: Protected member, intentionally available to subclasses.
        self._help_group = self._arg_parser.add_argument_group("Help")

        self._help_group.add_argument(
            "-h", "--help",
            action="help",
            help="Show this help message and exit.",
        )
<<<<<<< HEAD

        # Memo: Logging before configuration arguments.
        CommonLoggingArgs.__init__(self, class_debugging=class_debugging)
        CommonConfigArgs.__init__(self)
=======
        _CommonConfigArgsImpl.__init__(self)
        _CommonLoggingArgsImpl.__init__(self, class_debugging=class_debugging)
>>>>>>> c5bd1409

    def setprog(
            self,
            name,  # type: str
    ):  # type: (...) -> None
        """
        Overwrites program name.

        :param name: Program name to be displayed with usage info.
        """
        self._arg_parser.prog = name

    def setdescription(
            self,
            description,  # type: str
    ):  # type: (...) -> None
        """
        Overwrites program description.

        :param description: Program description to be displayed with usage info.
        """
        self._arg_parser.description = description

    def parse(
            self,
            args,  # type: typing.Sequence[str]
    ):  # type: (...) -> bool
        """
        Parses program arguments.

        :param args: Argument list, without the program name.
        :return: ``True`` for success, ``False`` otherwise.
        """
        from ._configdb import CONFIG_DB
        from ._errcodes import ErrorCode
        from ._loggermain import MAIN_LOGGER
        from ._path import Path

        # Parse command line arguments.
        self._args = self._arg_parser.parse_args(args)

        try:
            # Load configurations:
            # - 1) load the single configuration values so that they are taken into account immediately,
            for _key in self.config_values:  # type: str
                CONFIG_DB.set(_key, data=self.config_values[_key], origin="<args>")
            # - 2) load configuration files,
            for _config_path in self.config_paths:  # type: Path
                try:
                    CONFIG_DB.loadfile(_config_path)
                except EnvironmentError as _env_err:
                    self.error_code = ErrorCode.ENVIRONMENT_ERROR
                    raise _env_err
            # - 3) reload the single configuration values, so that they prevail on configuration files.
            for _key in self.config_values:  # Type already declared above.
                CONFIG_DB.set(_key, data=self.config_values[_key], origin="<args>")
        except Exception as _err:
            MAIN_LOGGER.error(str(_err))
            self._args = None  # Invalidate argument parsing.
            return False

        # Configure unclassed debugging.
        MAIN_LOGGER.enabledebug(self.debug_main)

        # Post-check arguments.
        if not self._checkargs():
            self._arg_parser.print_usage()
            self._args = None  # Invalidate argument parsing.
            return False

        self.error_code = ErrorCode.SUCCESS
        return True

    @property
    def parsed(self):  # type: () -> bool
        """
        Parsed flag.
        Tells whether arguments have been successfully parsed yet or not.
        """
        return self._args is not None

    def _checkargs(self):  # type: (...) -> bool
        """
        Handler for special verifications on program arguments.

        :return: ``True`` for success, ``False`` otherwise.

        Shall be overridden in subclasses.
        """
        return True


if typing.TYPE_CHECKING:
    #: Variable `Args` type.
    #:
    #: Makes it possible to define class methods that return an instance of subclasses.
    VarArgsType = typing.TypeVar("VarArgsType", bound=Args)<|MERGE_RESOLUTION|>--- conflicted
+++ resolved
@@ -158,15 +158,10 @@
             action="help",
             help="Show this help message and exit.",
         )
-<<<<<<< HEAD
 
         # Memo: Logging before configuration arguments.
-        CommonLoggingArgs.__init__(self, class_debugging=class_debugging)
-        CommonConfigArgs.__init__(self)
-=======
+        _CommonLoggingArgsImpl.__init__(self, class_debugging=class_debugging)
         _CommonConfigArgsImpl.__init__(self)
-        _CommonLoggingArgsImpl.__init__(self, class_debugging=class_debugging)
->>>>>>> c5bd1409
 
     def setprog(
             self,
