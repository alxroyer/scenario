# -*- coding: utf-8 -*-

# Copyright 2020-2023 Alexis Royer <https://github.com/alxroyer/scenario>
#
# Licensed under the Apache License, Version 2.0 (the "License");
# you may not use this file except in compliance with the License.
# You may obtain a copy of the License at
#
#     http://www.apache.org/licenses/LICENSE-2.0
#
# Unless required by applicable law or agreed to in writing, software
# distributed under the License is distributed on an "AS IS" BASIS,
# WITHOUT WARRANTIES OR CONDITIONS OF ANY KIND, either express or implied.
# See the License for the specific language governing permissions and
# limitations under the License.

"""
Step section management.
"""

<<<<<<< HEAD
from .stepdefinition import StepDefinition  # `StepDefinition` used for inheritance.
=======
import abc
import typing

# `StepDefinition` used for inheritance.
from .stepdefinition import StepDefinition
>>>>>>> f0c27edc

if typing.TYPE_CHECKING:
    from .issuelevels import AnyIssueLevelType


class StepSectionDescription(StepDefinition):
    """
    Step section description.

    Overloads :class:`.stepdefinition.StepDefinition` but does not act as a regular step.

    :class:`.scenariorunner.ScenarioRunner` actually recognizes :class:`StepSection` instances
    and skips their execution.

    :class:`.scenarioreport.ScenarioReport` also recognizes :class:`StepSection` instances,
    and therefore does not generate 'executions' nor 'actions-results' sections for them.
    """

    def __init__(
            self,
            description,  # type: str
    ):  # type: (...) -> None
        """
        :param description: Step section description.
        """
        StepDefinition.__init__(self)

        #: Step section description.
        self.description = description

    def step(self):  # type: (...) -> None
        # Do nothing.
        # Do not call the method of the mother class.
        pass


class StepSectionBegin(StepDefinition):
    """
    Beginning of a step section.

    Usage:

    - Override the :meth:`step()` method, in order to check preliminary conditions,
      call the :meth:`skipsection()` method when applicable.
    - When building the scenario, instanciate your :class:`StepSectionBegin` override at the beginning of a step section,
      push other steps after,
      then finish with the :attr:`end` step.
    - When the :meth:`skipsection()` method is called in the :class:`StepSectionBegin` step,
      the scenario execution will skip the step section up to the :attr:`end` step,
      with an appropriate message or known issue.
    """

    def __init__(self):  # type: (...) -> None
        """
        Instanciantes a :class:`StepSectionEnd` available with the :attr:`end` attribute.
        """
        StepDefinition.__init__(self)

        #: Final section step pre-created with this starter step.
        #:
        #: To be added in the scenario at the end of the list of steps defined by this section.
        self.end = StepSectionEnd(self)  # type: StepSectionEnd

    @abc.abstractmethod
    def step(self):  # type: (...) -> None
        """
        Must be overridden by sub-classes.

        Sub-classes' overrides should call this method to display the common step title.
        """
        self.STEP(f"Beginning of section {self} -> {self.end}")

    def skipsection(
            self,
            message,  # type: str
            issue_level=None,  # type: AnyIssueLevelType
            issue_id=None,  # type: str
    ):  # type: (...) -> None
        """
        Shall be called in :meth:`step()` overrides when the section defined should be skipped.

        :param message:
            Message explaining the reason for the section to be skipped.
        :param issue_level:
            Issue level to use in order to track a known issue for skipping this step section.
        :param issue_id:
            Optional issue id to save with the known issue.

        If none of ``issue_level`` or ``issue_id`` is set, a simple info message is displayed.
        """
        # Format the final message:
        # - remove final dot if any (we will add / restore one whatever),
        if message.endswith("."):
            message = message[:-1]
        # - ensure the first letter is a capital letter (don't change the rest of the text),
        if message:
            message = message[:1].capitalize() + message[1:]
        # - compute the final message.
        message = f"{message}. Steps skipped from {self} to {self.end}."

        # Known-issue, or simple info logging.
        if (issue_level is not None) or (issue_id is not None):
            self.knownissue(
                level=issue_level,
                id=issue_id,
                message=message,
            )
        else:
            self.info(message)

        # Eventually jump to the end of the section.
        self.goto(self.end)


class StepSectionEnd(StepDefinition):
    """
    End of a step section.

    Target of :meth:`.stepuserapi.StepUserApi.goto()` call from the :class:`StepSectionBegin` step at the beginning of the section.
    """

    def __init__(
            self,
            begin,  # type: StepSectionBegin
    ):  # type: (...) -> None
        """
        :param begin: Reference to the beginning step of the step section.
        """
        StepDefinition.__init__(self)

        #: Reference to the beginning step of the step section.
        self.begin = begin  # type: StepSectionBegin

    def step(self):  # type: (...) -> None
        self.STEP(f"End of section {self.begin} -> {self}")<|MERGE_RESOLUTION|>--- conflicted
+++ resolved
@@ -18,15 +18,10 @@
 Step section management.
 """
 
-<<<<<<< HEAD
-from .stepdefinition import StepDefinition  # `StepDefinition` used for inheritance.
-=======
 import abc
 import typing
 
-# `StepDefinition` used for inheritance.
-from .stepdefinition import StepDefinition
->>>>>>> f0c27edc
+from .stepdefinition import StepDefinition  # `StepDefinition` used for inheritance.
 
 if typing.TYPE_CHECKING:
     from .issuelevels import AnyIssueLevelType
