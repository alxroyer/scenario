--- conflicted
+++ resolved
@@ -21,7 +21,6 @@
 import logging
 import typing
 
-<<<<<<< HEAD
 from .enumutils import StrEnum  # `StrEnum` used for inheritance.
 
 if typing.TYPE_CHECKING:
@@ -29,24 +28,8 @@
     from .scenariodefinition import ScenarioDefinition as _ScenarioDefinitionType
     from .scenarioexecution import ScenarioExecution as _ScenarioExecutionType
     from .stepdefinition import StepDefinition as _StepDefinitionType
-    from .stepsection import StepSection as _StepSectionType
+    from .stepsection import StepSectionDescription as _StepSectionDescriptionType
     from .testerrors import TestError as _TestErrorType
-=======
-# `ActionResultDefinition` used in method signatures.
-from .actionresultdefinition import ActionResultDefinition
-# `StrEnum` used for inheritance.
-from .enumutils import StrEnum
-# `ScenarioDefinition` used in method signatures.
-from .scenariodefinition import ScenarioDefinition
-# `ScenarioExecution` used in method signatures.
-from .scenarioexecution import ScenarioExecution
-# `StepDefinition` used in method signatures.
-from .stepdefinition import StepDefinition
-# `StepSectionDescription` used in method signatures.
-from .stepsection import StepSectionDescription
-# `TestError` used in method signatures.
-from .testerrors import TestError
->>>>>>> f0c27edc
 
 
 class ScenarioLogging:
@@ -140,11 +123,7 @@
 
     def stepsectiondescription(
             self,
-<<<<<<< HEAD
-            step_section,  # type: _StepSectionType
-=======
-            step_section_description,  # type: StepSectionDescription
->>>>>>> f0c27edc
+            step_section_description,  # type: _StepSectionDescriptionType
     ):  # type: (...) -> None
         """
         Displays a step section.
