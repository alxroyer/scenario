--- conflicted
+++ resolved
@@ -47,8 +47,6 @@
         :param default_outdir_cwd:
             ``False`` to disable the use of the current working directory by default.
         """
-        from .path import Path
-
         Args.__init__(self, class_debugging=True)
 
         self.setdescription("Scenario campaign execution.")
@@ -91,16 +89,11 @@
         if def_test_suite_paths_arg:
             self._deftestsuitepathsarg()
 
-<<<<<<< HEAD
     def _deftestsuitepathsarg(
             self,
             nargs=None,  # type: str
             help=None,  # type: str  # noqa  ## Shadows built-in name 'help'.
     ):  # type: (...) -> None
-=======
-    @property
-    def outdir(self):  # type: () -> _PathType
->>>>>>> 2937d6d6
         """
         Defines test suite paths positional arguments.
 
@@ -154,7 +147,7 @@
         return True
 
     @property
-    def outdir(self):  # type: () -> Path
+    def outdir(self):  # type: () -> _PathType
         """
         Output directory path.
 
@@ -165,6 +158,8 @@
 
         :raise ValueError: If the output directory has not been defined.
         """
+        from .path import Path
+
         if not self._args.outdir:
             raise ValueError("Output directory not set")
         # `self._args.outdir` should normally be a `Path` instance already, whatever.
@@ -174,7 +169,7 @@
         return self._args.outdir
 
     @outdir.setter
-    def outdir(self, outdir):  # type: (Path) -> None
+    def outdir(self, outdir):  # type: (_PathType) -> None
         """
         Output directory programmatic setter.
         """
@@ -196,8 +191,10 @@
         return list(self._args.extra_info)
 
     @property
-    def test_suite_paths(self):  # type: () -> typing.Sequence[Path]
+    def test_suite_paths(self):  # type: () -> typing.Sequence[_PathType]
         """
         Campaign file path.
         """
+        from .path import Path
+
         return [Path(_test_suite_path) for _test_suite_path in self._args.test_suite_paths]