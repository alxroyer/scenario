--- conflicted
+++ resolved
@@ -47,13 +47,7 @@
         :param default_outdir_cwd:
             ``False`` to disable the use of the current working directory by default.
         """
-<<<<<<< HEAD
-        Args.__init__(self, class_debugging=True)
-=======
-        from ._path import Path
-
         _ArgsImpl.__init__(self, class_debugging=True)
->>>>>>> c5bd1409
 
         self.setdescription("Scenario campaign execution.")
 
@@ -125,15 +119,9 @@
         from ._loggermain import MAIN_LOGGER
         from ._path import Path
 
-<<<<<<< HEAD
-        if not Args._checkargs(self):
+        if not _ArgsImpl._checkargs(self):
             return False
-        if not CommonExecArgs._checkargs(self):
-=======
-        if not _ArgsImpl._checkargs(self, args):
-            return False
-        if not _CommonExecArgsImpl._checkargs(self, args):
->>>>>>> c5bd1409
+        if not _CommonExecArgsImpl._checkargs(self):
             return False
 
         # Output directory.
