# -*- coding: utf-8 -*-

# Copyright 2020-2023 Alexis Royer <https://github.com/alxroyer/scenario>
#
# Licensed under the Apache License, Version 2.0 (the "License");
# you may not use this file except in compliance with the License.
# You may obtain a copy of the License at
#
#     http://www.apache.org/licenses/LICENSE-2.0
#
# Unless required by applicable law or agreed to in writing, software
# distributed under the License is distributed on an "AS IS" BASIS,
# WITHOUT WARRANTIES OR CONDITIONS OF ANY KIND, either express or implied.
# See the License for the specific language governing permissions and
# limitations under the License.

"""
`scenario` framework configurations.
"""

import typing

from .enumutils import StrEnum  # `StrEnum` used for inheritance.

if typing.TYPE_CHECKING:
    from .confignode import ConfigNode as _ConfigNodeType
    from .console import Console as _ConsoleType
    from .issuelevels import AnyIssueLevelType
    from .path import Path as _PathType


class ScenarioConfig:
    """
    `scenario` configuration management.

    This class defines static methods that help reading `scenario` configurations:
    from the program arguments (see: :class:`.args.Args`),
    and the configuration database (see: :class:`.configdb.ConfigDatabase`).
    """

    class Key(StrEnum):
        """
        `scenario` configuration keys.
        """

        # Time & logging.

        #: Should a specific timezone be used? String value. Default is the local timezone.
        TIMEZONE = "scenario.timezone"
        #: Should the log lines include a timestamp? Boolean value.
        LOG_DATETIME = "scenario.log_date_time"
        #: Should the log lines be displayed in the console? Boolean value.
        LOG_CONSOLE = "scenario.log_console"
        #: Should the log lines be colored? Boolean value.
        LOG_COLOR_ENABLED = "scenario.log_color"
        #: Log color per log level. Integer value.
        LOG_COLOR = "scenario.log_%s_color"
        #: Should the log lines be written in a log file? File path string.
        LOG_FILE = "scenario.log_file"
        #: Which debug classes to display? List of strings, or comma-separated string.
        DEBUG_CLASSES = "scenario.debug_classes"

        # Test execution & results.

        #: Expected scenario attributes. List of strings, or comma-separated string.
        EXPECTED_ATTRIBUTES = "scenario.expected_attributes"
        #: Should the scenario continue on error? Boolean value.
        CONTINUE_ON_ERROR = "scenario.continue_on_error"
        #: Should we wait between two step executions? Float value.
        DELAY_BETWEEN_STEPS = "scenario.delay_between_steps"
        #: Runner script path. Default is 'bin/run-test.py'.
        RUNNER_SCRIPT_PATH = "scenario.runner_script_path"
        #: Maximum time for a scenario execution. Useful when executing campaigns. Float value.
        SCENARIO_TIMEOUT = "scenario.scenario_timeout"
        #: Scenario attributes to display for extra info when displaying scenario results,
        #: after a campaign execution, or when executing several tests in a single command line.
        #: List of strings, or comma-separated string.
        RESULTS_EXTRA_INFO = "scenario.results_extra_info"

        # Known issues and issue levels.

        #: Issue level names. Dictionary of names (``str``) => ``int`` values.
        ISSUE_LEVEL_NAMES = "scenario.issue_levels"
        #: Issue level from and above which known issues should be considered as errors.
        ISSUE_LEVEL_ERROR = "scenario.issue_level_error"
        #: Issue level from and under which known issues should be ignored.
        ISSUE_LEVEL_IGNORED = "scenario.issue_level_ignored"

    def __init__(self):  # type: (...) -> None
        """
        Initializes the timezone cache information.
        """
        #: Timezone cache information.
        self.__timezone = None  # type: typing.Optional[str]

    def timezone(self):  # type: (...) -> typing.Optional[str]
        """
        Gives the timezone configuration, if set.

        :return:
            Timezone configuration if set, ``None`` otherwise.

            When not set, the local timezone is used.
        """
        from .configdb import CONFIG_DB

        if self.__timezone is None:
            # Set the cache member with an empty string if no configuration is set.
            self.__timezone = (CONFIG_DB.get(self.Key.TIMEZONE, type=str) or "").strip()
        # Convert empty string to `None`.
        return self.__timezone or None

    def invalidatetimezonecache(self):  # type: (...) -> None
        """
        Invalidates the timezone cache information.
        """
        self.__timezone = None

    def logdatetimeenabled(self):  # type: (...) -> bool
        """
        Determines whether the Log line should include a timestamp.

        Configurable through :const:`Key.LOG_DATETIME`.
        """
        from .configdb import CONFIG_DB

        return CONFIG_DB.get(self.Key.LOG_DATETIME, type=bool, default=True)

    def logconsoleenabled(self):  # type: (...) -> bool
        """
        Determines whether the log should be displayed in the console.

        Configurable through :const:`Key.LOG_CONSOLE`.
        """
        from .configdb import CONFIG_DB

        return CONFIG_DB.get(self.Key.LOG_CONSOLE, type=bool, default=True)

    def logoutpath(self):  # type: (...) -> typing.Optional[_PathType]
        """
        Determines whether the log lines should be written in a log file.

        :return: Output log file path if set, ``None`` indicates no file logging.

        Configurable through :const:`Key.LOG_FILE`.
        """
        from .configdb import CONFIG_DB
        from .path import Path

        _log_outpath = None  # type: typing.Optional[Path]
        _config = CONFIG_DB.get(self.Key.LOG_FILE, type=str)  # type: typing.Optional[str]
        if _config is not None:
            _log_outpath = Path(_config)
        return _log_outpath

    def logcolorenabled(self):  # type: (...) -> bool
        """
        Determines whether log colors should be used when displayed in the console.

        Configurable through :const:`Key.LOG_COLOR_ENABLED`.
        """
        from .configdb import CONFIG_DB

        return CONFIG_DB.get(self.Key.LOG_COLOR_ENABLED, type=bool, default=True)

    def logcolor(
            self,
            level,  # type: str
            default,  # type: _ConsoleType.Color
    ):  # type: (...) -> _ConsoleType.Color
        """
        Retrieves the expected log color for the given log level.

        :param level: Log level name.
        :param default: Default log color.
        :return: Log color configured, or default if not set.

        Configurable through :attr:`Key.LOG_COLOR`.
        """
        from .configdb import CONFIG_DB
        from .confignode import ConfigNode
<<<<<<< HEAD
        from .console import Console
=======
>>>>>>> f0c27edc

        _key = str(self.Key.LOG_COLOR) % level.lower()  # type: str
        _config_node = CONFIG_DB.getnode(_key)  # type: typing.Optional[ConfigNode]
        if _config_node:
            _color_number = _config_node.cast(type=int)  # type: int
            if _color_number is not None:
                try:
                    return Console.Color(_color_number)
                except ValueError:
                    self._warning(_config_node, f"Invalid color number {_color_number!r}")
        return default

    def debugclasses(self):  # type: (...) -> typing.List[str]
        """
        Retrieves the debug classes configured.

        :return: List of debug classes.

        Adds debug classes defined by the program arguments (see :attr:`.args.Args.debug_classes`)
        plus those defined by the configurations (see :const:`Key.DEBUG_CLASSES`).
        """
        from .args import Args

        # Merge debug classes from...
        _debug_classes = []  # type: typing.List[str]
        # ...arguments,
        for _debug_class in Args.getinstance().debug_classes:  # type: str
            if _debug_class not in _debug_classes:
                _debug_classes.append(_debug_class)
        # ...and configuration database.
        self._readstringlistfromconf(self.Key.DEBUG_CLASSES, _debug_classes)
        return _debug_classes

    def expectedscenarioattributes(self):  # type: (...) -> typing.List[str]
        """
        Retrieves the user scenario expected attributes.

        Configurable through :attr:`Key.EXPECTED_ATTRIBUTES`.
        """
        _attribute_names = []  # type: typing.List[str]
        self._readstringlistfromconf(self.Key.EXPECTED_ATTRIBUTES, _attribute_names)
        return _attribute_names

    def continueonerror(self):  # type: (...) -> bool
        """
        Determines whether the test should continue when a step ends in error.

        Configurable through :const:`Key.CONTINUE_ON_ERROR`.
        """
        from .configdb import CONFIG_DB

        return CONFIG_DB.get(self.Key.CONTINUE_ON_ERROR, type=bool, default=False)

    def delaybetweensteps(self):  # type: (...) -> float
        """
        Retrieves the expected delay between steps.

        Checks in configurations only (see :attr:`Key.DELAY_BETWEEN_STEPS`).
        """
        from .configdb import CONFIG_DB

        return CONFIG_DB.get(self.Key.DELAY_BETWEEN_STEPS, type=float, default=0.001)

    def runnerscriptpath(self):  # type: (...) -> _PathType
        """
        Gives the path of the scenario runner script path.

        Useful when executing campaigns.
        """
        from .configdb import CONFIG_DB
        from .path import Path

        _abspath = CONFIG_DB.get(self.Key.RUNNER_SCRIPT_PATH, type=str, default=Path(__file__).parents[2] / "bin" / "run-test.py")  # type: str
        return Path(_abspath)

    def scenariotimeout(self):  # type: (...) -> float
        """
        Retrieves the maximum time for a scenario execution.

        Useful when executing campaigns.

        Checks in configurations only (see :attr:`Key.SCENARIO_TIMEOUT`).
        """
        from .configdb import CONFIG_DB

        return CONFIG_DB.get(self.Key.SCENARIO_TIMEOUT, type=float, default=600.0)

    def resultsextrainfo(self):  # type: (...) -> typing.List[str]
        """
        Retrieves the list of scenario attributes to display for extra info when displaying test results.

        :return: List of scenario attribute names.

        Applicable when displaying campaign results
        or the result of several tests executed in a single command line.
        """
        from .args import Args
        from .campaignargs import CampaignArgs
        from .scenarioargs import ScenarioArgs

        # Merge attribute names from...
        _attribute_names = []  # type: typing.List[str]
        # ...arguments,
        _args = Args.getinstance()  # type: Args
        if isinstance(_args, (ScenarioArgs, CampaignArgs)):
            for _attribute_name in _args.extra_info:  # type: str
                if _attribute_name not in _attribute_names:
                    _attribute_names.append(_attribute_name)
        # ...and configuration database.
        self._readstringlistfromconf(self.Key.RESULTS_EXTRA_INFO, _attribute_names)
        return _attribute_names

    def loadissuelevelnames(self):  # type: (...) -> None
        """
        Loads the issue level names configured through configuration files.
        """
        from .configdb import CONFIG_DB
        from .issuelevels import IssueLevel

        _root_node = CONFIG_DB.getnode(self.Key.ISSUE_LEVEL_NAMES)  # type: typing.Optional[_ConfigNodeType]
        if _root_node:
            for _name in _root_node.getsubkeys():  # type: str
                # Retrieve the `int` value configured with the issue level name.
                _subnode = _root_node.get(_name)  # type: typing.Optional[_ConfigNodeType]
                assert _subnode, "Internal error"
                try:
                    _value = _subnode.cast(int)  # type: int
                except ValueError as _err:
                    self._warning(_subnode, f"Not an integer value {_subnode.data!r}, issue level name ignored")
                    continue

                # Check value consistency when the issue level name is already known.
                if _name in IssueLevel.getnamed():
                    if _value != IssueLevel.parse(_name):
                        self._warning(_subnode, f"Name already set {IssueLevel.getdesc(IssueLevel.parse(_name))}, issue level name {_name}={_value!r} ignored")
                    continue

                # Save the association between the new issue level name and value.
                IssueLevel.addname(_name, _value)

    def issuelevelerror(self):  # type: (...) -> typing.Optional[AnyIssueLevelType]
        """
        Retrieves the issue level from and above which known issues should be considered as errors.

        :return: Error issue level if set, ``None`` otherwise.
        """
        from .args import Args
        from .configdb import CONFIG_DB
        from .issuelevels import IssueLevel
        from .scenarioargs import CommonExecArgs

        _args = Args.getinstance()  # type: Args
        if isinstance(_args, CommonExecArgs):
            if _args.issue_level_error is not None:
                return _args.issue_level_error

        return IssueLevel.parse(CONFIG_DB.get(self.Key.ISSUE_LEVEL_ERROR, type=int))

    def issuelevelignored(self):  # type: (...) -> typing.Optional[AnyIssueLevelType]
        """
        Retrieves the issue level from and under which known issues should be ignored.

        :return: Ignored issue level if set, ``None`` otherwise.
        """
        from .args import Args
        from .configdb import CONFIG_DB
        from .issuelevels import IssueLevel
        from .scenarioargs import CommonExecArgs

        _args = Args.getinstance()  # type: Args
        if isinstance(_args, CommonExecArgs):
            if _args.issue_level_ignored is not None:
                return _args.issue_level_ignored

        return IssueLevel.parse(CONFIG_DB.get(self.Key.ISSUE_LEVEL_IGNORED, type=int))

    def _readstringlistfromconf(
            self,
            config_key,  # type: ScenarioConfig.Key
            outlist,  # type: typing.List[str]
    ):  # type: (...) -> None
        """
        Reads a string list from the configuration database, and feeds an output list.

        :param config_key:
            Configuration key for the string list.

            The configuration node pointed by ``config_key`` may be either a list of strings, or a comma-separated string.
        :param outlist:
            Output string list to feed.

            Values are prevented in case of duplicates.
        """
        from .configdb import CONFIG_DB

        _conf_node = CONFIG_DB.getnode(config_key)  # type: typing.Optional[_ConfigNodeType]
        if _conf_node:
            _data = _conf_node.data  # type: typing.Any
            if isinstance(_data, list):
                for _item in _data:  # type: typing.Any
                    if _item and isinstance(_item, str) and (_item not in outlist):
                        outlist.append(_item)
            elif isinstance(_data, str):
                for _part in _data.split(","):  # type: str
                    _part = _part.strip()
                    if _part and (_part not in outlist):
                        outlist.append(_part)
            else:
                self._warning(_conf_node, f"Invalid type {type(_data)}")

    def _warning(
            self,
            node,  # type: _ConfigNodeType
            msg,  # type: str
    ):  # type: (...) -> None
        """
        Logs a warning message for the given configuration node.

        :param node: Configuration node related to the warning.
        :param msg: Warning message.
        """
        from .configdb import CONFIG_DB

        CONFIG_DB.warning(node.errmsg(msg))


__doc__ += """
.. py:attribute:: SCENARIO_CONFIG

    Main instance of :class:`ScenarioConfig`.
"""
SCENARIO_CONFIG = ScenarioConfig()  # type: ScenarioConfig<|MERGE_RESOLUTION|>--- conflicted
+++ resolved
@@ -179,10 +179,7 @@
         """
         from .configdb import CONFIG_DB
         from .confignode import ConfigNode
-<<<<<<< HEAD
         from .console import Console
-=======
->>>>>>> f0c27edc
 
         _key = str(self.Key.LOG_COLOR) % level.lower()  # type: str
         _config_node = CONFIG_DB.getnode(_key)  # type: typing.Optional[ConfigNode]
