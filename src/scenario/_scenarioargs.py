--- conflicted
+++ resolved
@@ -23,7 +23,7 @@
 if True:
     from ._args import Args as _ArgsImpl  # `Args` used for inheritance.
 if typing.TYPE_CHECKING:
-    from ._issuelevels import AnyIssueLevelType
+    from ._issuelevels import AnyIssueLevelType as _AnyIssueLevelType
     from ._path import Path as _PathType
     from ._subprocess import SubProcess as _SubProcessType
 
@@ -39,18 +39,14 @@
         """
         from ._issuelevels import IssueLevel
 
-<<<<<<< HEAD
-        # Let typings know this class is actually a subclass of the base `Args` class.
-        assert (
-            isinstance(self, CommonExecArgs)  # type: ignore[redundant-expr]  ## Left operand of "and" is always true
-            and isinstance(self, Args)
+        # Let typings know this class is actually a subclass of the base `Args` class.
+        assert (
+            isinstance(self, CommonExecArgs)  # type: ignore[redundant-expr]  ## Left operand of "and" is always true
+            and isinstance(self, _ArgsImpl)
         )
 
         #: Test execution argument group.
         self._test_exec_group = self._arg_parser.add_argument_group("Test execution")  # Type `argparse._ArgumentGroup` not available, let default typing.
-=======
-        assert isinstance(self, _ArgsImpl)
->>>>>>> c5bd1409
 
         self._test_exec_group.add_argument(
             "--doc-only",
@@ -100,13 +96,13 @@
         # Let typings know this class is actually a subclass of the base `Args` class.
         assert (
             isinstance(self, CommonExecArgs)  # type: ignore[redundant-expr]  ## Left operand of "and" is always true
-            and isinstance(self, Args)
+            and isinstance(self, _ArgsImpl)
         )
 
         return bool(self._args.doc_only)
 
     @property
-    def issue_level_error(self):  # type: () -> typing.Optional[AnyIssueLevelType]
+    def issue_level_error(self):  # type: () -> typing.Optional[_AnyIssueLevelType]
         """
         Error issue level.
         """
@@ -115,13 +111,13 @@
         # Let typings know this class is actually a subclass of the base `Args` class.
         assert (
             isinstance(self, CommonExecArgs)  # type: ignore[redundant-expr]  ## Left operand of "and" is always true
-            and isinstance(self, Args)
+            and isinstance(self, _ArgsImpl)
         )
 
         return IssueLevel.parse(self._args.issue_level_error)
 
     @property
-    def issue_level_ignored(self):  # type: () -> typing.Optional[AnyIssueLevelType]
+    def issue_level_ignored(self):  # type: () -> typing.Optional[_AnyIssueLevelType]
         """
         Ignored issue level.
         """
@@ -130,7 +126,7 @@
         # Let typings know this class is actually a subclass of the base `Args` class.
         assert (
             isinstance(self, CommonExecArgs)  # type: ignore[redundant-expr]  ## Left operand of "and" is always true
-            and isinstance(self, Args)
+            and isinstance(self, _ArgsImpl)
         )
 
         return IssueLevel.parse(self._args.issue_level_ignored)
@@ -177,14 +173,8 @@
             Useful for user programs that wish to redefine it.
             Use :meth:`_defscenariopathsarg()` in that case.
         """
-<<<<<<< HEAD
-        Args.__init__(self, class_debugging=True)
-
-=======
-        from ._path import Path
-
         _ArgsImpl.__init__(self, class_debugging=True)
->>>>>>> c5bd1409
+
         self.setdescription("Scenario test execution.")
 
         CommonExecArgs.__init__(self)
@@ -240,11 +230,7 @@
         """
         from ._loggermain import MAIN_LOGGER
 
-<<<<<<< HEAD
-        if not Args._checkargs(self):
-=======
-        if not _ArgsImpl._checkargs(self, args):
->>>>>>> c5bd1409
+        if not _ArgsImpl._checkargs(self):
             return False
         if not CommonExecArgs._checkargs(self):
             return False
