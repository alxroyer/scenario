--- conflicted
+++ resolved
@@ -70,13 +70,8 @@
         self._root = ConfigNode(parent=None, key="")  # type: ConfigNode
 
     def loadfile(
-<<<<<<< HEAD
-            self,  # type: ConfigDatabase
-            path,  # type: AnyPathType
-=======
-            self,
+            self,  # type: ConfigDatabase
             path,  # type: _AnyPathType
->>>>>>> c5bd1409
             format=None,  # type: ConfigDatabase.FileFormat  # noqa  ## Shadows built-in name 'format'
             root="",  # type: _KeyType
     ):  # type: (...) -> None
@@ -118,13 +113,8 @@
             raise NotImplementedError(f"Unknown file format {format}")
 
     def savefile(
-<<<<<<< HEAD
-            self,  # type: ConfigDatabase
-            path,  # type: AnyPathType
-=======
-            self,
+            self,  # type: ConfigDatabase
             path,  # type: _AnyPathType
->>>>>>> c5bd1409
             format=None,  # type: ConfigDatabase.FileFormat  # noqa  ## Shadows built-in name 'format'
             root="",  # type: _KeyType
     ):  # type: (...) -> None
@@ -166,13 +156,8 @@
             raise NotImplementedError(f"Unknown file format {format}")
 
     def set(
-<<<<<<< HEAD
-            self,  # type: ConfigDatabase
-            key,  # type: KeyType
-=======
-            self,
-            key,  # type: _KeyType
->>>>>>> c5bd1409
+            self,  # type: ConfigDatabase
+            key,  # type: _KeyType
             data,  # type: typing.Any
             origin=None,  # type: _OriginType
     ):  # type: (...) -> None
@@ -201,13 +186,8 @@
         self.show(logging.DEBUG)
 
     def remove(
-<<<<<<< HEAD
-            self,  # type: ConfigDatabase
-            key,  # type: KeyType
-=======
-            self,
-            key,  # type: _KeyType
->>>>>>> c5bd1409
+            self,  # type: ConfigDatabase
+            key,  # type: _KeyType
     ):  # type: (...) -> None
         """
         Removes a configuration key (if exists).
@@ -245,13 +225,8 @@
         return self._root.getkeys()
 
     def getnode(
-<<<<<<< HEAD
-            self,  # type: ConfigDatabase
-            key,  # type: KeyType
-=======
-            self,
-            key,  # type: _KeyType
->>>>>>> c5bd1409
+            self,  # type: ConfigDatabase
+            key,  # type: _KeyType
     ):  # type: (...) -> typing.Optional[_ConfigNodeType]
         """
         Retrieves the configuration node for the given key.
@@ -278,13 +253,8 @@
         ...
 
     def get(
-<<<<<<< HEAD
-            self,  # type: ConfigDatabase
-            key,  # type: KeyType
-=======
-            self,
-            key,  # type: _KeyType
->>>>>>> c5bd1409
+            self,  # type: ConfigDatabase
+            key,  # type: _KeyType
             type=None,  # type: type  # noqa  ## Shadows built-in name 'type'
             default=None,  # type: typing.Any
     ):  # type: (...) -> typing.Any
