# -*- coding: utf-8 -*-

# Copyright 2020-2023 Alexis Royer <https://github.com/alxroyer/scenario>
#
# Licensed under the Apache License, Version 2.0 (the "License");
# you may not use this file except in compliance with the License.
# You may obtain a copy of the License at
#
#     http://www.apache.org/licenses/LICENSE-2.0
#
# Unless required by applicable law or agreed to in writing, software
# distributed under the License is distributed on an "AS IS" BASIS,
# WITHOUT WARRANTIES OR CONDITIONS OF ANY KIND, either express or implied.
# See the License for the specific language governing permissions and
# limitations under the License.

"""
Configuration node management.
"""

import enum
import os
import re
import typing

if typing.TYPE_CHECKING:
    from .configtypes import KeyType, OriginType, VarDataType


class ConfigNode:
    """
    Considering that configurations are organized in a tree structure,
    this class represents a node of the tree,
    with either:

    - a final item,
    - a dictionary of :class:`ConfigNode`,
    - or a list of :class:`ConfigNode`.
    """

    def __init__(
            self,
            parent,  # type: typing.Optional[ConfigNode]
            key,  # type: str
    ):  # (...) -> None
        """
        :param parent: Parent node. ``None`` for the root node.
        :param key: Key of the configuration node.
        """
        #: Parent node.
        #:
        #: ``None`` for the root node, as well as for removed nodes.
        self.parent = parent

        #: Configuration key.
        self.key = key  # type: str

        #: Configuration data.
        #:
        #: Either:
        #:
        #: - a final item,
        #: - a dictionary of :class:`ConfigNode`,
        #: - or a list of :class:`ConfigNode`.
        self._data = None  # type: typing.Any

        #: Origins of the configuration value: either a string or the path of the configuration file it was defined in.
        self.origins = []  # type: typing.List[OriginType]

    def __repr__(self):  # type: () -> str
        """
        Canonical string representation.

        Gives the configuration key and type of data.
        """
        from .reflex import qualname

        _repr = f"<{qualname(type(self))}"  # type: str
        _repr += f" key='{self.key}'"
        if isinstance(self._data, dict):
            _repr += " data={...}"
        elif isinstance(self._data, list):
            _repr += " data=[...]"
        elif self._data is not None:
            _repr += f" data={self._data!r}"
        _repr += ">"
        return _repr

    def set(
            self,
            data,  # type: typing.Any
            subkey=None,  # type: KeyType
            origin=None,  # type: OriginType
    ):  # type: (...) -> None
        """
        Sets configuration data.

        :param data:
            Configuration data: dictionary, list or single value.

            When ``None`` is given and no ``subkey`` is provided, it is equivalent to calling :meth:`remove()` on the current node.
        :param subkey:
            Relative key from this node to store the data in.
        :param origin:
            Origin of the configuration data: either a simple string, or the path of the configuration file it was defined in.
            Defaults to code location when not set.
        """
        from .configdb import CONFIG_DB
        from .debugutils import saferepr
        from .locations import EXECUTION_LOCATIONS

        # Redirect to `remove()` when `None` is set.
        if (not subkey) and (data is None):
            return self.remove()

        CONFIG_DB.pushindentation()
        CONFIG_DB.debug("%r: set(data=%r, subkey=%r, origin=%r)", self, data, subkey, origin)

        # Default ``origin`` to code location.
        if origin is None:
            origin = EXECUTION_LOCATIONS.fromcurrentstack(limit=1, fqn=True)[0].tolongstring()

        # When a sub-key is given, set the data on the sub-node described by the sub-key.
        if subkey:
            # Retrieve or create the target sub-node.
            _target_node = self._getsubnode(subkey, create_missing=True, origin=origin)  # type: typing.Optional[ConfigNode]
            CONFIG_DB.debug("%r: _target_node = %r", self, _target_node)
            assert _target_node, "Sub-node should have been created"
            # Set the data on it.
            _target_node.set(data=data, origin=origin)

        # Store the data directly in this node otherwise.
        else:
            # Dictionary data.
            if isinstance(data, dict):
                # Instanciate / check this node manages a dictionary of sub-nodes.
                if self._data is None:
                    self._setdata({})
                if not isinstance(self._data, dict):
                    raise ValueError(self.errmsg(f"Bad dict data {saferepr(data)} for a non-dict configuration node", origin=origin))
                # Use recursive calls with the ``subkey`` parameter set for each field of the input dictionary.
                for _field_name in data:  # type: str
                    self.set(subkey=_field_name, data=data[_field_name], origin=origin)

            # List data (or enum definitions).
            elif isinstance(data, (list, enum.EnumMeta)):
                # Instanciate / check this node manages a list of sub-nodes.
                if self._data is None:
                    self._setdata([])
                if not isinstance(self._data, list):
                    raise ValueError(self.errmsg(f"Bad list data {saferepr(data)} for a non-list configuration node", origin=origin))
                # Add sub-nodes for each item of the input list.
                for _index in range(len(data)):  # type: int
                    self._data.append(ConfigNode(parent=self, key=f"{self.key}[{len(self._data)}]"))
                    # Apply `list()` on `data` so that enum definitions can be indexed.
                    self._data[-1].set(list(data)[_index], origin=origin)

            # Final value.
            else:
                # Check this node does not already handle sub-nodes.
                if isinstance(self._data, dict):
                    raise ValueError(self.errmsg(f"Bad final data {data!r} for a dictionary node", origin=origin))
                if isinstance(self._data, list):
                    raise ValueError(self.errmsg(f"Bad final data {data!r} for a list node", origin=origin))
                # Store the data.
                self._setdata(data)

            # Ensure origin is set.
            if origin and (origin not in self.origins):
                self.origins.append(origin)

        CONFIG_DB.popindentation()

    def _setdata(
            self,
            data,  # type: typing.Any
    ):  # type: (...) -> None
        """
        Sets the node's data,
        applying conversions when applicable,
        and displays debug info on the data stored.

        :param data: Node's data being set.
        """
        from .configdb import CONFIG_DB
        from .scenarioconfig import ScenarioConfig, SCENARIO_CONFIG

        # Apply automatic conversions:
        # - path-likes to strings,
        if isinstance(data, os.PathLike):
            self._data = os.fspath(data)
        # - `IntEnum` to integers,
        elif isinstance(data, enum.IntEnum):
            self._data = data.value
        # - other enums to strings,
        elif isinstance(data, enum.Enum):
            self._data = str(data.value)
        # - store the data as is otherwise.
        else:
            self._data = data

        # Debug the new data being stored.
        CONFIG_DB.debug("%r: data = %r", self, data)

        # When the `scenario` TIMEZONE configuration is modified, invalidate the related cache value.
        if self.key == ScenarioConfig.Key.TIMEZONE:
            SCENARIO_CONFIG.invalidatetimezonecache()

    def remove(self):  # type: (...) -> None
        """
        Removes the node from its parent.

        Note: Does nothing on the root node (no parent for the root node, by definition).
        """
        from .configdb import CONFIG_DB

        if self.parent:
            # Remove the node from its parent.
            _parent_data = getattr(self.parent, "_data")  # type: typing.Any
            if isinstance(_parent_data, dict):
                for _field_name in list(_parent_data.keys()):  # type: str
                    if _parent_data[_field_name] == self:
                        del _parent_data[_field_name]
            if isinstance(_parent_data, list):
                _parent_data.remove(self)

            # Debug the configuration key removal.
            CONFIG_DB.debug("%r: removed", self)

            # Check whether the parent node should be removed as a consequence.
            if _parent_data in ([], {}):
                self.parent.remove()

            # Eventuelly clear the parent node reference.
            self.parent = None

    def show(
            self,
            log_level,  # type: int
    ):  # type: (...) -> None
        """
        Displays the configuration database with the given log level.

        :param log_level: ``logging`` log level.
        """
        from .configdb import CONFIG_DB

        if isinstance(self._data, dict):
            if self.key:
                CONFIG_DB.log(log_level, f"{self.key}:")
            for _direct_subkey in sorted(self._data.keys()):  # type: str
                CONFIG_DB.pushindentation("  ")
                self._data[_direct_subkey].show(log_level)
                CONFIG_DB.popindentation("  ")
        elif isinstance(self._data, list):
            for _index in range(len(self._data)):  # type: int
                self._data[_index].show(log_level)
        else:
            CONFIG_DB.log(log_level, f"{self.key}: {self._data!r}  # from {', '.join(str(_origin) for _origin in self.origins)}")

    def getkeys(self):  # type: (...) -> typing.List[str]
        """
        Retrieves the list of full keys from this node.

        :return: List of full keys.
        """
        from .configkey import ConfigKey

        return [ConfigKey.join(self.key, _subkey) for _subkey in self.getsubkeys()]

    def getsubkeys(self):  # type: (...) -> typing.List[str]
        """
        Retrieves the list of sub-keys from this node.

        :return: List of sub-keys.
        """
        from .configkey import ConfigKey

        _subkeys = []  # type: typing.List[str]
        if isinstance(self._data, dict):
            for _direct_subkey in self._data:  # type: str
                _subnode = self._data[_direct_subkey]  # type: ConfigNode
                for _subsubkey in _subnode.getsubkeys():  # type: str
                    _subkeys.append(ConfigKey.join(_direct_subkey, _subsubkey))
        elif isinstance(self._data, list):
            for _index in range(len(self._data)):  # type: int
                _subnode = self._data[_index]  # Type already declared above.
                for _subsubkey in _subnode.getsubkeys():  # Type already declared above.
                    _subkeys.append(ConfigKey.join(f"[{_index}]", _subsubkey))
        else:
            _subkeys.append("")
        return _subkeys

    def get(
            self,
            subkey,  # type: KeyType
    ):  # type: (...) -> typing.Optional[ConfigNode]
        """
        Finds a sub-node from this node.

        :param subkey: Sub-key from this node.
        :return: Sub-node if found, ``None`` otherwise.
        """
        return self._getsubnode(subkey, create_missing=False)

    def _getsubnode(
            self,
            subkey,  # type: KeyType
            create_missing=False,  # type: bool
            origin=None,  # type: OriginType
    ):  # type: (...) -> typing.Optional[ConfigNode]
        """
        Finds or creates a sub-node from this node.

        :param subkey: Sub-key from this node.
        :param create_missing: ``True`` to create missing sub-nodes.
        :param origin: Origin info to set for each sub-node walked through or created, starting from this one.
        :return: Sub-node if found, ``None`` otherwise.
        """
        from .configdb import CONFIG_DB
        from .configkey import ConfigKey
        from .debugutils import saferepr
        from .enumutils import enum2str

        if create_missing:
            CONFIG_DB.debug("%r: _getsubnode(subkey=%r, create_missing=%r, origin=%r)", self, subkey, create_missing, origin)

        # Set origin info on the current node.
        if origin and (origin not in self.origins):
            self.origins.append(origin)

        # When the sub-key is empty, it means we have reached the sub-node we are looking for.
        subkey = enum2str(subkey)
        if not subkey:
            return self

        # Parse the sub-key.
        _sep_index = min([
            subkey.find(".") if subkey.find(".") >= 0 else len(subkey),
            subkey.find("[") if subkey.find("[") >= 0 else len(subkey),
            subkey.find("]") if subkey.find("]") >= 0 else len(subkey),
        ])  # type: int
        _first = subkey[:_sep_index]  # type: str
        _sep = subkey[_sep_index:_sep_index+1]  # type: str
        _remaining = subkey[_sep_index+1:]  # type: str
        if _sep == "]":
            if _remaining.startswith("."):
                _sep += "."
                _remaining = _remaining[1:]
            # Once the key has been parsed, restore the starting '[' for display purpose.
            subkey = "[" + subkey

        # Depending on the sub-key, let's search for a sub-node.
        _subnode = None  # type: typing.Optional[ConfigNode]
        _errmsg_start = self.errmsg(f"Bad sub-key {subkey!r}: ", origin)  # type: str

        # List index selector.
        if re.match(r"-?[0-9]+", _first):
            if self._data is None:
                self._setdata([])
            if not isinstance(self._data, list):
                raise IndexError(_errmsg_start + f"Cannot index a non-list node with {_first!r}")
            _index = int(_first)  # type: int
            if create_missing and (_index == len(self._data)):
                self._data.append(ConfigNode(parent=self, key=ConfigKey.join(self.key, f"[{_index}]")))
            try:
                _subnode = self._data[_index]
            except IndexError:
                if create_missing:
                    raise IndexError(_errmsg_start + f"Cannot create list item from index {_first!r}")

        # Dictionary field name selector.
        else:
            # Create the member dictionary data when applicable.
            if (self._data is None) and create_missing:
                self._setdata({})
            if self._data is not None:
                # Find the direct sub-node in the member dictionary.
                if not isinstance(self._data, dict):
                    raise IndexError(
                        _errmsg_start + f"Cannot index a non-dictionary node with {_first!r}, data is {saferepr(self._data)} (origin: {self.origin})"
                    )
                if _first in self._data:
                    _subnode = self._data[_first]
                # Create it when missing and applicable.
                elif create_missing:
                    _subnode = self._data[_first] = ConfigNode(parent=self, key=ConfigKey.join(self.key, _first))

        # Walk through the sub-node.
        if _subnode:
            try:
                CONFIG_DB.pushindentation()
                return _subnode._getsubnode(
                    subkey=_remaining,
                    create_missing=create_missing,
                    origin=origin,
                )
            finally:
                CONFIG_DB.popindentation()
        return None

    @property
    def data(self):  # type: () -> typing.Any
        """
        Retrieves the node data as a JSON-like structure, or value as given.

        :return: JSON-like structure or value.
        """
        # JSON dictionary.
        if isinstance(self._data, dict):
            _dict = {}  # type: typing.Dict[str, typing.Any]
            for _direct_subkey in self._data:  # type: str
                _dict[_direct_subkey] = self._data[_direct_subkey].data
            return _dict

        # JSON list.
        if isinstance(self._data, list):
            _list = []  # type: typing.List[typing.Any]
            for _index in range(len(self._data)):  # type: int
                _list.append(self._data[_index].data)
            return _list

        # Final value.
        return self._data

    def cast(
            self,
            type,  # type: typing.Type[VarDataType]  # noqa  ## Shadows built-in name 'type'
    ):  # type: (...) -> VarDataType
        """
        Ensures the retrieval of the node data with the expected type.

        :param type: Expected type.
        :return: JSON-like structure or value of the expected type.

        When the configuration data is not of the expected type, a ``ValueError`` is raised.
        """
        from .reflex import qualname

        def _castreturntype(value):  # type: (typing.Any) -> T
            """
            Avoids using ``# type: ignore`` pragmas every time this :meth:`ConfigNode.cast()` method returns a value.
            """
            _value = value  # type: T
            return _value

        # Dictionary.
        if type is dict:
            if not isinstance(self._data, dict):
                raise ValueError(self.errmsg(f"{self._data!r} not a valid dictionary"))
            # Call the property above that will build a JSON dictionary.
<<<<<<< HEAD
            return self.data  # type: ignore  ## Returning Any from function declared to return "VarDataType"
=======
            return _castreturntype(self.data)
>>>>>>> f0c27edc

        # Dictionary.
        if type is list:
            if not isinstance(self._data, list):
                raise ValueError(self.errmsg(f"{self._data!r} not a valid list"))
            # Call the property above that will build a JSON list.
<<<<<<< HEAD
            return self.data  # type: ignore  ## Returning Any from function declared to return "VarDataType"
=======
            return _castreturntype(self.data)
>>>>>>> f0c27edc

        # Boolean type expected.
        if type is bool:
            if isinstance(self._data, bool):
                # Direct bool value.
<<<<<<< HEAD
                return self._data  # type: ignore  ## Incompatible return value type (got "bool", expected "VarDataType")
            if isinstance(self._data, (int, float)):
                # Number to bool.
                return bool(self._data)  # type: ignore  ## Incompatible return value type (got "bool", expected "VarDataType")
            if isinstance(self._data, str):
                # String to bool.
                if self._data.strip().lower() in ["true", "yes", "y", "1"]:
                    return True  # type: ignore  ## Incompatible return value type (got "bool", expected "VarDataType")
                if self._data.strip().lower() in ["false", "no", "n", "0"]:
                    return False  # type: ignore  ## Incompatible return value type (got "bool", expected "VarDataType")
                # Default: string to int to bool.
                try:
                    return bool(int(self._data))  # type: ignore  ## Incompatible return value type (got "bool", expected "VarDataType")
=======
                return _castreturntype(self._data)
            if isinstance(self._data, (int, float)):
                # Number to bool.
                return _castreturntype(bool(self._data))
            if isinstance(self._data, str):
                # String to bool.
                if self._data.strip().lower() in ["true", "yes", "y", "1"]:
                    return _castreturntype(True)
                if self._data.strip().lower() in ["false", "no", "n", "0"]:
                    return _castreturntype(False)
                # Default: string to int to bool.
                try:
                    return _castreturntype(bool(int(self._data)))
>>>>>>> f0c27edc
                except ValueError:
                    pass
            raise ValueError(self.errmsg(f"{self._data!r} not a valid boolean value"))

        # Other expected type.
        try:
            # Convert the configuration value in the ``type`` type.
            return _castreturntype(typing.cast(typing.Any, type)(self._data))
        except ValueError:
            raise ValueError(self.errmsg(f"{self._data!r} not a valid {qualname(type)} value"))

    @property
    def origin(self):  # type: () -> OriginType
        """
        Representative origin for the current node.
        """
        if self.origins:
            return self.origins[-1]
        return ""

    def errmsg(
            self,
            msg,  # type: str
            origin=None,  # type: OriginType
    ):  # type: (...) -> str
        """
        Builds an error message giving the context of the current node.

        :param msg: Detailed message.
        :param origin: Specific origin info. Use of :attr:`origins` by default.
        :return: Error message.
        """
        _err_msg = ""  # type: str
        if (origin is None) and self.origins:
            origin = self.origins[-1]
        if origin:
            _err_msg += f"{origin}:"
        _err_msg += f"'{self.key}': "
        _err_msg += msg
        return _err_msg<|MERGE_RESOLUTION|>--- conflicted
+++ resolved
@@ -437,11 +437,11 @@
         """
         from .reflex import qualname
 
-        def _castreturntype(value):  # type: (typing.Any) -> T
+        def _castreturntype(value):  # type: (typing.Any) -> VarDataType
             """
             Avoids using ``# type: ignore`` pragmas every time this :meth:`ConfigNode.cast()` method returns a value.
             """
-            _value = value  # type: T
+            _value = value  # type: VarDataType
             return _value
 
         # Dictionary.
@@ -449,42 +449,19 @@
             if not isinstance(self._data, dict):
                 raise ValueError(self.errmsg(f"{self._data!r} not a valid dictionary"))
             # Call the property above that will build a JSON dictionary.
-<<<<<<< HEAD
-            return self.data  # type: ignore  ## Returning Any from function declared to return "VarDataType"
-=======
             return _castreturntype(self.data)
->>>>>>> f0c27edc
 
         # Dictionary.
         if type is list:
             if not isinstance(self._data, list):
                 raise ValueError(self.errmsg(f"{self._data!r} not a valid list"))
             # Call the property above that will build a JSON list.
-<<<<<<< HEAD
-            return self.data  # type: ignore  ## Returning Any from function declared to return "VarDataType"
-=======
             return _castreturntype(self.data)
->>>>>>> f0c27edc
 
         # Boolean type expected.
         if type is bool:
             if isinstance(self._data, bool):
                 # Direct bool value.
-<<<<<<< HEAD
-                return self._data  # type: ignore  ## Incompatible return value type (got "bool", expected "VarDataType")
-            if isinstance(self._data, (int, float)):
-                # Number to bool.
-                return bool(self._data)  # type: ignore  ## Incompatible return value type (got "bool", expected "VarDataType")
-            if isinstance(self._data, str):
-                # String to bool.
-                if self._data.strip().lower() in ["true", "yes", "y", "1"]:
-                    return True  # type: ignore  ## Incompatible return value type (got "bool", expected "VarDataType")
-                if self._data.strip().lower() in ["false", "no", "n", "0"]:
-                    return False  # type: ignore  ## Incompatible return value type (got "bool", expected "VarDataType")
-                # Default: string to int to bool.
-                try:
-                    return bool(int(self._data))  # type: ignore  ## Incompatible return value type (got "bool", expected "VarDataType")
-=======
                 return _castreturntype(self._data)
             if isinstance(self._data, (int, float)):
                 # Number to bool.
@@ -498,7 +475,6 @@
                 # Default: string to int to bool.
                 try:
                     return _castreturntype(bool(int(self._data)))
->>>>>>> f0c27edc
                 except ValueError:
                     pass
             raise ValueError(self.errmsg(f"{self._data!r} not a valid boolean value"))
